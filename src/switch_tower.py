import math

from gcode import GCode, E, S, W, N, NE, NW, SE, SW, TYPE_CARTESIAN, TYPE_DELTA
from layer import Layer, ACT_SWITCH
from settings import Settings, AUTO, RIGHT, LEFT, TOP, BOTTOM, INFILL_ZIGZAG, INFILL_BLOCKY

import utils

gcode = GCode()


class SwitchTower:

    def __init__(self, logger, settings: Settings, towers):
        """
        Filament switch tower functionality
        :param logger: Logger object
        :param settings: settings object
        :param max_slots: maximum number of tower slots
        :param min_layer_h: minimum layer height
        """

        # localize
        self.E = E
        self.S = S
        self.W = W
        self.N = N
        self.NE = NE
        self.NW = NW
        self.SW = SW
        self.SE = SE

        self.settings = settings
        self.log = logger
        self.towers = towers

        min_layer_h = self.towers.get_min_layer_h()

        self.slot = 0
        self.slots = {}
        self.max_slots = self.towers.get_max_tower_count()

        # Hackish way to expand purge area by using 0.2 mm layer as the base value.
        # Tower needs more space with smaller layer heights...
        scale_factor = 0.2 / min_layer_h

        self.width = self.settings.get_hw_config_float_value("prepurge.sweep.length")
        pre_purge_lines = self.settings.get_hw_config_float_value("prepurge.sweep.count")

        self.pre_purge_sweep_gap = self.settings.get_hw_config_float_value("prepurge.sweep.gap") * scale_factor * 1.1
        self.pre_purge_jitter = self.pre_purge_sweep_gap - self.settings.get_hw_config_float_value("prepurge.sweep.gap")
        if self.pre_purge_jitter < 0:
            self.pre_purge_jitter = 0

        self.pre_purge_height = pre_purge_lines * self.pre_purge_sweep_gap + self.pre_purge_jitter

        # post purge line config
        self.purge_length_diff = 1
        self.purge_length = self.width + self.purge_length_diff

        self.purge_line_width = self.settings.extrusion_width * self.settings.purge_multi/100
        # purge gap default is bit wider that the purge width so that the tower isn't too stuffed
        self.purge_gap_default = self.purge_line_width * 1.1

        # actual purge line count is 2x (forth and back) the setting scaled with 0.2/min_z_h
        self.purge_lines = int(self.settings.purge_lines * scale_factor)

        self.height = self.pre_purge_height + (self.purge_lines * 2 - 1) * self.purge_gap_default + 0.2

        self.wall_gap = 2 + self.settings.extrusion_width
        self.wall_width = self.width + self.wall_gap
        self.wall_height = self.height + 1.0

        # calculate total purge length
        extrusion_rate = utils.extrusion_feed_rate(self.purge_line_width, min_layer_h, 1.75)
        self.purge_e_length = extrusion_rate * self.purge_length * self.purge_lines * 2
        self.purge_e_length += utils.extrusion_feed_rate(self.settings.extrusion_width, min_layer_h, 1.75) *\
                               (self.wall_height + self.wall_width) * 2
        self.log.info("Total purge length with {} purge lines is {}".format(self.settings.purge_lines,
                                                                            self.purge_e_length))

        extrusion_speed = (extrusion_rate * self.purge_length) / (self.purge_length / self.settings.purge_speed)
        self.log.info("Purge extrusion speed is {} mm/s".format(extrusion_speed))

        self.brim_width = self.settings.brim * self.settings.extrusion_width

        self.brim_done = False
        self.raft_done = False
        self.raft_width = self.wall_width + 2 * self.brim_width
        self.raft_height = self.wall_height * self.max_slots + 2 * self.brim_width + (self.max_slots - 1) * \
                           self.settings.extrusion_width
        self.raft_layer_height = None
        self.angle = 0

        self.start_pos_x = None
        self.start_pos_y = None

        self.raft_pos_x = None
        self.raft_pos_y = None

        # offset from model
        self.tower_offset = self.brim_width + self.settings.extrusion_width + 1

        # total values in terms of space taken
        self.total_height = self.raft_height + self.tower_offset
        self.total_width = self.raft_width
        self.extra_width = self.total_width - self.width
        self.log.debug("Tower dimensions: width = {}, height = {}".format(self.total_width, self.total_height))

        # build volume mid points, populated in find tower-fuction
        self.x_mid = None
        self.y_mid = None

        # amount of room for difference between tower height and model height
        self.z_slack_max = 1.2

        self.temperatures = {}
        self.warnings_shown = False

        self.e_pos = 0

        # temp settings
        self.g10 = self.settings.get_hw_config_value("tool.temperature.command") == "G10"
        self.tool_use_id = self.settings.get_hw_config_bool_value("tool.temperature.use_id")

        # infill slot count
        self.infill_slots = 0

        # infill speeds
        self.infill_speeds = [self.settings.default_speed,
                              self.settings.default_speed,
                              self.settings.default_speed,
                              self.settings.default_speed,
                              self.settings.default_speed,
                              self.settings.default_speed]

        self.infill_functions = {INFILL_ZIGZAG: self.get_infill_lines_zigzag,
                                 INFILL_BLOCKY: self.get_infill_lines_blocky}

    def initialize_slots(self):
        """
        Initialize tower slot data
        :return:
        """
        for i in range(self.max_slots):
            self.slots[i] = {}
            self.slots[i]['last_z'] = self.settings.z_offset
            self.slots[i]['horizontal_dir'] = self.E
            self.slots[i]['vertical_dir'] = self.N
            self.slots[i]['flipflop_infill'] = False
            self.slots[i]['jitter'] = {self.N: False,
                                       self.S: False}

    def rotate_tower(self, direction):
        """
        Rotates coordinate system by given angle
        :param direction: angle (counter clockwise from East)
        :return:
        """
        self.E = gcode.rotate(self.E, direction)
        self.S = gcode.rotate(self.S, direction)
        self.W = gcode.rotate(self.W, direction)
        self.N = gcode.rotate(self.N, direction)
        self.NE = gcode.rotate(self.NE, direction)
        self.NW = gcode.rotate(self.NW, direction)
        self.SE = gcode.rotate(self.SE, direction)
        self.SW = gcode.rotate(self.SW, direction)

    def _cartesian_position(self, x_max, x_min, y_max, y_min):
        """
        Find position for purge tower using cartesian limits
        :param x_max: print objects x max
        :param x_min: print objects x min
        :param y_max: print objects y max
        :param y_min: print objects y min
        :return:
        """
        # expect origin offset to be positive always
        bed_x_max = self.settings.stroke_x - self.settings.origin_offset_x
        bed_y_max = self.settings.stroke_y - self.settings.origin_offset_y

        bed_x_min = -self.settings.origin_offset_x
        bed_y_min = -self.settings.origin_offset_y

        # find a place that can accommodate the tower height
        if self.settings.tower_position == AUTO:
            positions = [TOP, RIGHT, BOTTOM, LEFT]
        else:
            positions = [self.settings.tower_position]

        for position in positions:
            # generate tower start positions and adjust tower position if it is out of the bed
            if position == LEFT:
                self.start_pos_x = x_min - self.tower_offset
                self.start_pos_y = self.y_mid - self.width / 2

                if self.start_pos_y < bed_y_min + 4:
                    self.start_pos_y = bed_y_min + 4

                elif self.start_pos_y > bed_y_max - self.total_width:
                    self.start_pos_y = bed_y_max - self.total_width

                if self.start_pos_x > bed_x_min + self.total_height:
                    self.rotate_tower(90)
                    return position

            elif position == RIGHT:
                self.start_pos_x = x_max + self.tower_offset
                self.start_pos_y = self.y_mid + self.width / 2

                if self.start_pos_y < bed_y_min + self.total_width:
                    self.start_pos_y = bed_y_min + self.total_width

                elif self.start_pos_y > bed_y_max - 4:
                    self.start_pos_y = bed_y_max - 4

                if self.start_pos_x < bed_x_max - self.total_height:
                    self.rotate_tower(270)
                    return position

            elif position == TOP:
                self.start_pos_x = self.x_mid - self.width / 2
                self.start_pos_y = y_max + self.tower_offset

                if self.start_pos_x < bed_x_min + 4:
                    self.start_pos_x = bed_x_min + 4

                elif self.start_pos_x > bed_x_max - self.total_width:
                    self.start_pos_x = bed_x_max - self.total_width

                if self.start_pos_y < bed_x_max - self.total_height:
                    self.rotate_tower(0)
                    return position

            elif position == BOTTOM:
                self.start_pos_x = self.x_mid + self.width / 2
                self.start_pos_y = y_min - self.tower_offset

                if self.start_pos_x < bed_x_min + self.total_width:
                    self.start_pos_x = bed_x_min + self.total_width

                elif self.start_pos_x > bed_x_max - 4:
                    self.start_pos_x = bed_x_max - 4

                if self.start_pos_y > bed_y_min + self.total_height:
                    self.rotate_tower(180)
                    return position

        if not self.settings.tower_force or not self.settings.tower_force[0]:
            if self.settings.tower_position == AUTO:
                raise ValueError("Not enough space for the tower inside the bed!")
            raise ValueError("Not enough room for tower using selected position %s" % self.settings.tower_position)

    def _delta_position(self, x_max, x_min, y_max, y_min):
        """
        Find position for purge tower using delta limits
        :param x_max: print objects x max
        :param x_min: print objects x min
        :param y_max: print objects y max
        :param y_min: print objects y min
        :return:
        """

        # assume that bed is round and origin is at the center
        bed_r = self.settings.stroke_x/2

        def check_coordinate(x, y):
            angle = math.atan(y / x)
            length = y / math.sin(angle)
            return abs(length) < bed_r

        # find a place that can accommodate the tower height
        if self.settings.tower_position == AUTO:
            positions = [TOP, RIGHT, BOTTOM, LEFT]
        else:
            positions = [self.settings.tower_position]

        for position in positions:

            # generate tower start positions and adjust tower position if it is out of the bed
            if position == TOP:
                # top
                y = y_max + self.total_height
                x1 = self.x_mid - self.total_width/2
                x2 = self.x_mid + self.total_width/2

                if check_coordinate(x1, y) and check_coordinate(x2, y):
                    self.start_pos_y = y_max + self.tower_offset
                    self.start_pos_x = x1 + self.extra_width/2
                    return position

                # x3 = -self.total_width/2
                # x4 = self.total_width/2
                # if check_coordinate(x3, y) and check_coordinate(x4, y):
                #     self.start_pos_y = y_max + self.tower_offset
                #     self.start_pos_x = x3 + self.extra_width/2
                #     return position

            elif position == RIGHT:
                x = x_max + self.total_height
                y1 = self.y_mid + self.total_width/2
                y2 = self.y_mid - self.total_width/2
                if check_coordinate(x, y1) and check_coordinate(x, y2):
                    self.start_pos_y = y1 - self.extra_width/2
                    self.start_pos_x = x_max + self.tower_offset
                    self.rotate_tower(270)
                    return position

                # y3 = self.total_width/2
                # y4 = -self.total_width/2
                # if check_coordinate(x, y3) and check_coordinate(x, y4):
                #     self.start_pos_y = y3 - self.extra_width/2
                #     self.start_pos_x = x_max + self.tower_offset
                #     self.rotate_tower(270)
                #     return position

            elif position == BOTTOM:
                y = y_min - self.total_height
                x1 = self.x_mid - self.total_width / 2
                x2 = self.x_mid + self.total_width / 2
                if check_coordinate(x1, y) and check_coordinate(x2, y):
                    self.start_pos_y = y_min - self.tower_offset
                    self.start_pos_x = x2 - self.extra_width/2
                    self.rotate_tower(180)
                    return position

                # x3 = -self.total_width / 2
                # x4 = self.total_width / 2
                # if check_coordinate(x3, y) and check_coordinate(x4, y):
                #     self.start_pos_y = y_min - self.tower_offset
                #     self.start_pos_x = x4 - self.extra_width/2
                #     self.rotate_tower(180)
                #     return position

            elif position == LEFT:
                x = x_min - self.total_height
                y1 = self.y_mid - self.total_width / 2
                y2 = self.y_mid = self.total_width / 2
                if check_coordinate(x, y1) and check_coordinate(x, y2):
                    self.start_pos_y = y1 + self.extra_width/2
                    self.start_pos_x = x_min - self.tower_offset
                    self.rotate_tower(90)
                    return position

                # y3 = -self.total_width / 2
                # y4 = self.total_width / 2
                # if check_coordinate(x, y3) and check_coordinate(x, y4):
                #     self.start_pos_y = y3 + self.extra_width/2
                #     self.start_pos_x = x_min - self.tower_offset
                #     self.rotate_tower(90)
                #     return position
                
        if not self.settings.tower_force[0]:
            if self.settings.tower_position == AUTO:
                raise ValueError("Not enough space for the tower inside the bed!")
            raise ValueError("Not enough room for tower using selected position %s" % self.settings.tower_position)

    def find_tower_position(self, x_max, x_min, y_max, y_min):
        """
        Find position for purge tower
        :param x_max: print objects x max
        :param x_min: print objects x min
        :param y_max: print objects y max
        :param y_min: print objects y min
        :return:
        """

        self.x_mid = (x_max + x_min) / 2
        self.y_mid = (y_max + y_min) / 2

        #print("maxes", x_max, y_max)
        #print("mids", self.x_mid, self.y_mid)

        if self.settings.machine_type == TYPE_CARTESIAN:
            position = self._cartesian_position(x_max, x_min, y_max, y_min)
        else:
            position = self._delta_position(x_max, x_min, y_max, y_min)
            
        if self.settings.tower_force and self.settings.tower_force[0]:
            self.start_pos_x = self.settings.tower_force[0]
            self.start_pos_y = self.settings.tower_force[1]
            position = "FORCED"

        self.log.info("Tower start coordinate: X%.3f, Y%.3f, position %s" %(self.start_pos_x, self.start_pos_y, position))

        # get raft position
        x, y = gcode.get_coordinates_by_offsets(self.E, self.start_pos_x, self.start_pos_y,
                                                -self.brim_width, -self.brim_width)
        self.raft_pos_x = x -self.wall_gap/2 - 1/2
        self.raft_pos_y = y -0.5

        # init slots after tower rotation is done
        self.initialize_slots()

    def generate_purge_speeds(self, min_speed, lines):
        """
        Initialize a list for purge speeds
        :param min_speed: minimum speed for last lines
        :param lines: purge line count
        :return: list of print speeds
        """
        max_speed = self.settings.purge_speed * 60
        speed = min_speed
        min_speed_lines = 2
        purge_speeds = []
        for i in range(lines):
            if i >= min_speed_lines:
                speed = max_speed
            purge_speeds.append(speed)
        return purge_speeds

    def get_temperature_gcode(self, temperature, extruder, wait=False):
        """
        Generate temperature control gcode based on hw settings
        :param temperature: target temperature
        :param extruder: extruder object
        :param wait: to wait for the temperature or not
        :return: gcode lines
        """

        if wait:
            if self.g10:
                yield gcode.gen_temperature_nowait_tool(temperature, extruder.tool, g10=self.g10), None
                yield gcode.gen_wait_tool_temp(extruder.tool), None
            else:
                if self.tool_use_id:
                    yield gcode.gen_temperature_wait_tool(temperature, extruder.tool), None
                else:
                    yield gcode.gen_temperature_wait(temperature)
        else:
            if self.tool_use_id:
                yield gcode.gen_temperature_nowait_tool(temperature, extruder.tool, g10=self.g10), None
            else:
                yield gcode.gen_temperature_nowait(temperature), None

    def get_pre_switch_gcode(self, old_e, new_e, layer_h):
        """
        Generates pre tool switch g-code
        :param old_e: active extruder
        :param new_e: new extruder
        :param layer_h: current layer height
        :return:
        """

        e_length = self.settings.get_hw_config_float_value("prepurge.sweep.extrusion.length")

        sweep_speed = self.settings.get_hw_config_float_value("prepurge.sweep.speed")
        sweep_gap_speed = self.settings.get_hw_config_float_value("prepurge.sweep.gap.speed")
        motor_current = self.settings.get_hw_config_int_value("motor.current.load")

        try:
            pre_retract = self.settings.get_hw_config_int_value("prepurge.initial.retract")
            pre_retract_speed = self.settings.get_hw_config_int_value("prepurge.initial.retract.speed")
            pre_retract_pause = self.settings.get_hw_config_int_value("prepurge.initial.pause")
        except TypeError:
            pre_retract = None
            pre_retract_speed = None
            pre_retract_pause = None

        horizontal_dir = self.slots[self.slot]['horizontal_dir']
        vertical_dir = self.slots[self.slot]['vertical_dir']
        
        if motor_current:
            yield gcode.gen_motor_current('E',motor_current), b" adjust current"
            
        # jitter
        if self.pre_purge_jitter and self.slots[self.slot]['jitter'][vertical_dir]:
            yield gcode.gen_direction_move(vertical_dir, self.pre_purge_jitter, sweep_gap_speed,
                                           layer_h), b" pre-purge jitter"

        # pre-purge section
        rr_wipe = self.settings.get_hw_config_bool_value("rapid.retract.wipe")
        pre_retract_wipe_length = 10

        if pre_retract:
            if rr_wipe:
                yield gcode.gen_direction_move(horizontal_dir, pre_retract_wipe_length, pre_retract_speed,
                                               layer_h, extruder=old_e, e_speed=True,
                                               e_length=-pre_retract), b" pre-retract with wipe"
            else:
                yield gcode.gen_extruder_move(-pre_retract, pre_retract_speed), b" prepurge initial retract"

        if pre_retract_pause:
            if rr_wipe:
                speed = (self.width*2-10)/pre_retract_pause*1000*60
                yield gcode.gen_direction_move(horizontal_dir, self.width - pre_retract_wipe_length, speed,
                                               layer_h), b" pre-retract initial pause wipe"
                yield gcode.gen_direction_move(gcode.opposite_dir(horizontal_dir), self.width, speed,
                                               layer_h), b" pre-retract initial pause wipe"
            else:
                yield gcode.gen_pause(pre_retract_pause), b" pre-retract initial pause"
        elif rr_wipe:
            # reset nozzle position after wipe
            yield gcode.gen_direction_move(gcode.opposite_dir(horizontal_dir), pre_retract_wipe_length,
                                           self.settings.travel_xy_speed, layer_h)

        if pre_retract:
            # prime nozzle for the pre-purge after pre-retract
            speed = e_length / (self.width / (sweep_speed/60)) * 60
            yield gcode.gen_extruder_move(pre_retract, speed), b" prepurge initial prime"

        for _ in range(self.settings.get_hw_config_int_value("prepurge.sweep.count")):
            yield gcode.gen_direction_move(horizontal_dir, self.width, sweep_speed, layer_h,
                                           extruder=old_e, e_length=e_length), b" purge trail"
            yield gcode.gen_direction_move(vertical_dir, self.pre_purge_sweep_gap, sweep_gap_speed,
                                           layer_h), b" Y shift"
            horizontal_dir = gcode.opposite_dir(horizontal_dir)

        # rapid retract section
        rr_lengths = self.settings.get_hw_config_array("rapid.retract.initial[].length", float)
        rr_speeds = self.settings.get_hw_config_array("rapid.retract.initial[].speed", float)
        rr_wipe_length = 8
        rr_total_wipe = 0

        # sanity check
        if len(rr_lengths) != len(rr_speeds):
            raise ValueError("not equal amount of rapid.retract.initial length and speed parameters. Check hwcfg")
        if len(rr_lengths) == 0:
            if not self.warnings_shown:
                self.log.warning("No rapid.retract.initial[N].length or .speed found. Please check the HW-config")

        for length, speed in zip(rr_lengths, rr_speeds):
            if rr_wipe:
                if rr_total_wipe + rr_wipe_length < self.width:
                    yield gcode.gen_direction_move(horizontal_dir, rr_wipe_length, speed, layer_h, extruder=old_e,
                                                   e_speed=True, e_length=-length), b" rapid retract with wipe"
                    rr_total_wipe += rr_wipe_length
            else:
                yield gcode.gen_extruder_move(-length, speed), b" rapid retract"

        if rr_wipe:
            length = self.width - rr_total_wipe
            yield gcode.gen_direction_move(horizontal_dir, length, self.settings.travel_xy_speed, layer_h), b" wipe"

        # jitter
        if self.pre_purge_jitter and not self.slots[self.slot]['jitter'][vertical_dir]:
            yield gcode.gen_direction_move(vertical_dir, self.pre_purge_jitter, sweep_gap_speed,
                                           layer_h), b" pre-purge jitter"

        # update jitter flag
        if self.pre_purge_jitter:
            self.slots[self.slot]['jitter'][vertical_dir] = not self.slots[self.slot]['jitter'][vertical_dir]

        # check purge len diff
        if self.purge_length_diff:
            yield gcode.gen_direction_move(gcode.opposite_dir(horizontal_dir), self.purge_length_diff / 2,
                                           self.settings.travel_xy_speed, layer_h), b" pre-purge x adjust"

        pause = self.settings.get_hw_config_float_value("rapid.retract.pause")
        if pause:
            if rr_wipe:
                speed = self.purge_length*2/pause*1000*60
                yield gcode.gen_direction_move(gcode.opposite_dir(horizontal_dir), self.width, speed,
                                               layer_h), b" cooling period move"
                yield gcode.gen_direction_move(horizontal_dir, self.width, speed,
                                               layer_h), b" cooling period move"
            else:
                yield gcode.gen_pause(pause), b" cooling period"

        rr_long_lengths = self.settings.get_hw_config_array("rapid.retract.long[].length", float)
        rr_long_speeds = self.settings.get_hw_config_array("rapid.retract.long[].speed", float)

        if len(rr_long_lengths) != len(rr_long_speeds):
            raise ValueError("Not equal amount of rapid.retract.long length and speed parameters. Check hwcfg")
        if len(rr_long_lengths) == 0:
            if not self.warnings_shown:
                self.log.warning("No rapid.retract.long[N].length or .speed found. Please check the HW-config")

        rr_wipe_length = self.width/len(rr_long_lengths)
        for length, speed in zip(rr_long_lengths, rr_long_speeds):
            if rr_wipe:
                yield gcode.gen_direction_move(gcode.opposite_dir(horizontal_dir), rr_wipe_length, speed,
                                               layer_h, extruder=old_e, e_length=-length,
                                               e_speed=True), b" long retract with wipe"
            else:
                yield gcode.gen_extruder_move(-length, speed), b" long retract"
                
        # Cooling movements, as seen in Slic3r gcode, need to override length values from extruder, modified in gcode.py
        rr_cool_lengths = self.settings.get_hw_config_array("rapid.retract.cool[].length", float)
        rr_cool_speeds = self.settings.get_hw_config_array("rapid.retract.cool[].speed", float)

        if len(rr_cool_lengths) != len(rr_cool_speeds):
            raise ValueError("not equal amount of rapid.retract.cool length and speed parameters. Check hwcfg")
        if len(rr_cool_lengths) == 0:
            if not self.warnings_shown:
                self.log.warning("No cooling steps. That's OK.")
        else:
            self.log.debug("Cooling movements enabled")

        for length, speed in zip(rr_cool_lengths, rr_cool_speeds):
            yield gcode.gen_direction_move(horizontal_dir, self.width, speed, layer_h,
                                           extruder=old_e, e_length=length), b" cooling"
            horizontal_dir = gcode.opposite_dir(horizontal_dir)

        # update slot horizontal dir
        self.slots[self.slot]['horizontal_dir'] = horizontal_dir
                
    def get_post_switch_gcode(self, extruder, layer_h):
        """
        Generate gcode for actions after tool change
        :param extruder: extruder
        :param layer_h: current layer height
        :return:
        """
        # should we move head while feeding?
        feedtrail = self.settings.get_hw_config_value("feed.trail")
        # feed new filament
        values = []
        i = 0

        if feedtrail == "True":
            self.log.debug("Feedtrail enabled")
            horizontal_dir = self.slots[self.slot]['horizontal_dir']
            while True:
                try:
                    feed_len = self.settings.get_hw_config_float_value("feed[{}].length".format(i))
                    feed_speed = self.settings.get_hw_config_float_value("feed[{}].speed".format(i))
                    yield gcode.gen_direction_move(horizontal_dir, self.width, feed_speed, layer_h,
                                                   extruder=extruder, e_length=feed_len, e_speed=True), b" prime move"
                    horizontal_dir = gcode.opposite_dir(horizontal_dir)
                    i += 1
                except TypeError:
                    if i == 0 and not self.warnings_shown:
                        self.log.warning("No prime move steps. That's OK.")
                    break

            self.slots[self.slot]['horizontal_dir'] = horizontal_dir
        else:
            while True:
                try:
                    feed_len = self.settings.get_hw_config_float_value("feed[{}].length".format(i))
                    feed_speed = self.settings.get_hw_config_float_value("feed[{}].speed".format(i))
                    values.append((feed_len, feed_speed))
                    i += 1
                except TypeError:
                    if i == 0 and not self.warnings_shown:
                        self.log.warning("No feed[N].length or .speed found. Please check the HW-config")
                    break

            for feed_len, feed_speed in values:
                yield gcode.gen_extruder_move(feed_len, feed_speed), b" feed"

        # prime trail
        prime_e_length = self.settings.get_hw_config_float_value("prime.trail.extrusion.length")
        prime_trail_speed = self.settings.get_hw_config_float_value("prime.trail.speed")
        yield gcode.gen_direction_move(self.slots[self.slot]['horizontal_dir'],
                                       self.width,
                                       prime_trail_speed,
                                       layer_h,
                                       extruder=extruder,
                                       e_length=prime_e_length), b" prime trail"

        self.slots[self.slot]['horizontal_dir'] = gcode.opposite_dir(self.slots[self.slot]['horizontal_dir'])

        # no need to show the warnings again
        self.warnings_shown = True

    def get_brim_lines(self, layer_h, extruder):
        """
        G-code lines for the brim
        :param first_layer: first layer
        :param extruder: first extruder object
        :return: list of cmd, comment tuples
        """
        yield None, b" TOWER BRIM START"

        self.raft_layer_height = layer_h
        feed_multi = self.settings.raft_multi/100

        if extruder.z_hop:
            z_hop = self.raft_layer_height + extruder.z_hop + self.settings.z_offset
            yield gcode.gen_z_move(z_hop, self.settings.travel_z_speed), b" z-hop"

        yield gcode.gen_head_move(self.raft_pos_x, self.raft_pos_y, self.settings.travel_xy_speed),\
              b" move to brim zone"
        yield gcode.gen_z_move(self.raft_layer_height + self.settings.z_offset, self.settings.travel_z_speed),\
              b" move z close"

        prime = self._get_prime(extruder)
        if prime:
            yield prime

        yield gcode.gen_relative_positioning(), b" relative positioning"

        height = self.raft_height
        width = self.raft_width
        speed = self.settings.first_layer_speed

        # first round
        yield gcode.gen_direction_move(self.E, width, speed, self.raft_layer_height, extruder=extruder,
                                       feed_multi=feed_multi), b" raft wall"
        yield gcode.gen_direction_move(self.N, height, speed, self.raft_layer_height, extruder=extruder,
                                       feed_multi=feed_multi), b" raft wall"
        yield gcode.gen_direction_move(self.W, width, speed, self.raft_layer_height, extruder=extruder,
                                       feed_multi=feed_multi), b" raft wall"
        height -= self.settings.extrusion_width
        yield gcode.gen_direction_move(self.S, height, speed, self.raft_layer_height, extruder=extruder,
                                       feed_multi=feed_multi), b" raft wall"
        width -= self.settings.extrusion_width

        for bl in range(self.settings.brim - 1):
            yield gcode.gen_direction_move(self.E, width, speed, self.raft_layer_height, extruder=extruder,
                                           feed_multi=feed_multi), b" raft wall"
            width -= self.settings.extrusion_width
            height -= self.settings.extrusion_width
            yield gcode.gen_direction_move(self.N, height, speed, self.raft_layer_height, extruder=extruder,
                                           feed_multi=feed_multi), b" raft wall"
            yield gcode.gen_direction_move(self.W, width, speed, self.raft_layer_height, extruder=extruder,
                                           feed_multi=feed_multi), b" raft wall"
            height -= self.settings.extrusion_width
            yield gcode.gen_direction_move(self.S, height, speed, self.raft_layer_height, extruder=extruder,
                                           feed_multi=feed_multi), b" raft wall"
            width -= self.settings.extrusion_width

        yield extruder.get_retract_gcode()
        self.e_pos = -extruder.retract

        yield gcode.gen_absolute_positioning(), b" absolute positioning"
        yield gcode.gen_relative_e(), b" relative E"
        yield gcode.gen_extruder_reset(), b" reset extruder position"
        yield None, b" TOWER BRIM END"

    def get_raft_lines(self, layer_h, extruder, slot_count):
        """
        G-code lines for the raft
        :param layer_h: layer_h
        :param extruder: first extruder object
        :param slot_count: slots needing raft
        :return: list of cmd, comment tuples
        """
        self.log.debug("Raft begin")
        if slot_count:
            height = self.wall_height * slot_count + (slot_count - 1) * self.settings.extrusion_width + 2 * 0.3
        else:
            return

        yield None, b" TOWER RAFT START"

        self.raft_layer_height = layer_h
        feed_multi = self.settings.raft_multi/100

        if extruder.z_hop:
            z_hop = self.raft_layer_height + extruder.z_hop + self.settings.z_offset
            yield gcode.gen_z_move(z_hop, self.settings.travel_z_speed), b" z-hop"

        raft_pos_y = self.raft_pos_y + self.wall_height * (self.max_slots - slot_count)
        yield gcode.gen_head_move(self.raft_pos_x + self.brim_width + 0.5, raft_pos_y + self.brim_width - 0.3,
                                  self.settings.travel_xy_speed), b" move to raft zone"
        yield gcode.gen_z_move(self.raft_layer_height + self.settings.z_offset,
                               self.settings.travel_z_speed), b" move z close"

        prime = self._get_prime(extruder)
        if prime:
            yield prime

        yield gcode.gen_relative_positioning(), b" relative positioning"

        feed_multi = 1.3 * feed_multi
        speed = self.settings.first_layer_speed

        raft_lines = int((self.raft_width - 2 * self.brim_width)/2)
        raft_line_gap = (self.raft_width - 2 * self.brim_width)/raft_lines/2

        for _ in range(raft_lines):
            yield gcode.gen_direction_move(self.N, height, speed, self.raft_layer_height, extruder=extruder,
                                           feed_multi=feed_multi), b" raft1"
            yield gcode.gen_direction_move(self.E, raft_line_gap, speed, self.raft_layer_height), b" raft2"
            yield gcode.gen_direction_move(self.S, height, speed, self.raft_layer_height, extruder=extruder,
                                           feed_multi=feed_multi), b" raft3"
            yield gcode.gen_direction_move(self.E, raft_line_gap, speed, self.raft_layer_height), b" raft4"

        yield extruder.get_retract_gcode()
        self.e_pos = -extruder.retract

        yield gcode.gen_absolute_positioning(), b" absolute positioning"
        yield gcode.gen_relative_e(), b" relative E"
        yield gcode.gen_extruder_reset(), b" reset extruder position"
        yield None, b" TOWER RAFT END"

        # update slot z values
        for i in range(slot_count):
            slot = i + (self.max_slots - slot_count)
            self.slots[slot]['last_z'] = self.slots[slot]['last_z'] + self.raft_layer_height

    def _get_z_hop(self, z_pos, extruder):
        """
        Get g-code for z-hop
        :param z_pos: current z position
        :param extruder: current extruder
        :return: G-code for z-hop or None
        """
        max_z = 0
        for s in self.slots:
            if s > self.slot:
                continue
            elif self.slots[s]['last_z'] > max_z:
                max_z = self.slots[s]['last_z']

        current_z = round(z_pos + self.settings.z_offset, 5)
        if current_z >= max_z:
            new_z_hop = current_z
        else:
            new_z_hop = max_z
        if extruder.z_hop:
            new_z_hop += extruder.z_hop
        if new_z_hop > current_z:
            return gcode.gen_z_move(new_z_hop, self.settings.travel_z_speed), b" z-hop"

    def _get_retraction(self, extruder):
        """
        Get g-code for retraction. Calculate needed retraction length from current e position
        :param extruder: extruder object
        :return: retraction g-code
        """
        if not extruder.retract:
            return

        retraction = extruder.get_retract_gcode(self.e_pos, comment=b" tower retract")
        if retraction:
            self.e_pos = -extruder.retract
            return retraction

    def _get_prime(self, extruder):
        """
        Get g-code for prime. Calculate needed prime length from current e position
        :param extruder: extruder object
        :return: prime g-code
        """
        if not extruder.retract:
            return

        if self.e_pos < 0 and not utils.is_float_zero(self.e_pos, 3):
            prime = extruder.retract + self.e_pos
            self.e_pos = 0
            return extruder.get_prime_gcode(change=prime, comment=b" tower prime")

    def _get_wall_position_gcode(self, x_direction, y_direction, infill=False):
        """
        Retun g-code line for positioning head for wall print
        :param x_direction: current x direction
        :param y_direction: current y direction
        :param infill: infill wall or not
        :return: g-code line
        """
        if infill:
            h = self.wall_height * self.infill_slots + (self.infill_slots - 1) * self.settings.extrusion_width
        else:
            h = self.wall_height

        y_pos = (self.wall_height + self.settings.extrusion_width) * self.slot

        if x_direction == self.E:
            x_offset = -self.wall_gap/2 - 1/2
        else:
            x_offset = self.wall_width - self.wall_gap/2 - 1/2

        if y_direction == self.N:
            y_offset = h - 0.5 + y_pos
        else:
            y_offset = -0.5 + y_pos

        x, y = gcode.get_coordinates_by_offsets(self.E, self.start_pos_x, self.start_pos_y, x_offset, y_offset)
        #self.log.debug(self.start_pos_x, self.start_pos_y, x, y)
        return gcode.gen_head_move(x, y, self.settings.travel_xy_speed), b" move to purge zone"

    def _get_wall_gcode(self, extruder, layer_h, last_speed, x_direction, y_direction, infill=False):
        """
        Return g-code for printing the purge tower walls
        :param extruder: extruder object
        :param layer_h: current layer height
        :param last_speed: speed for the last line
        :param x_direction: current x direction
        :param y_direction: current y direction
        :return: list of g-code lines
        """
        wall_speed = self.settings.default_speed

        x_dir = x_direction
        y_dir = gcode.opposite_dir(y_direction)

        if infill:
            h = self.wall_height * self.infill_slots + (self.infill_slots - 1) * self.settings.extrusion_width
        else:
            h = self.wall_height

        last_y = h - 0.3

        yield gcode.gen_direction_move(x_dir, self.wall_width, wall_speed, layer_h, extruder=extruder), b" wall"
        yield gcode.gen_direction_move(y_dir, h, wall_speed, layer_h, extruder=extruder), b" wall"

        x_dir = gcode.opposite_dir(x_dir)
        y_dir = gcode.opposite_dir(y_dir)

        yield gcode.gen_direction_move(x_dir, self.wall_width, last_speed, layer_h, extruder=extruder), b" wall"
        yield gcode.gen_direction_move(y_dir, last_y, last_speed, layer_h, extruder=extruder, last_line=True), b" wall"

    def get_slot(self, layer_z, tool, tool_change):
        """
        Get next viable slot, based on lowest z. Start from back
        :param layer_z: current layer z
        :return: none
        """
        if tool_change:
            self.slot = self.towers.get_tower_id_by_z_and_tool(layer_z, tool)
        else:
            # fill infill slots from the first available slot
            self.slot = self.towers.get_tower_count(layer_z) - self.infill_slots

    def _calculate_purge_values(self, layer_h, extruder):
        """
        Calculate purge line count, gap and purge feed multiplier for given layer.
        :param layer_h: layer height
        :param extruder: extruder object
        :return: gap, purge feed multi, purge lines
        """
        # calculate wall e length and subtract it from expected purge length
        wall_e_length = extruder.get_feed_length((self.wall_width + self.wall_height) * 2, layer_h)
        purge_e = self.purge_e_length - wall_e_length

        # calculate new line counts (fractional, whole) based on layer height feed rate
        lines = purge_e / (utils.extrusion_feed_rate(self.purge_line_width, layer_h, 1.75) * self.purge_length * 2)
        whole_lines = math.floor(lines)

        # calculate new purge line gap based on line count differences
        purge_gap = self.purge_gap_default
        line_diff = lines - whole_lines
        if line_diff and whole_lines > 1:
            purge_gap += line_diff/(whole_lines - 1) * purge_gap

        # adjust purge feed multiplier
        purge_multi = self.settings.purge_multi/100 * lines / whole_lines

        return purge_gap, purge_multi, whole_lines

    def get_tower_lines(self, current_z, z_pos, e_pos, old_e, new_e, layer_nr):
        """
        G-code for switch tower
        :param current_z: current layer z
        :param z_pos: head z position
        :param e_pos: extruder position
        :param old_e: old extruder
        :param new_e: new extruder
        :param layer_nr: layer number
        :return: list of cmd, comment tuples
        """

        # TODO: move this to global state
        self.e_pos = e_pos

        # add brim if not added
        if not self.brim_done:
            for line in self.get_brim_lines(current_z, old_e):
                yield line
            self.brim_done = True
            if self.settings.force_raft and not self.raft_done:
                for line in self.get_raft_lines(current_z, old_e, self.max_slots):
                    yield line
                self.raft_done = True

        self.log.debug("Adding purge tower")
        yield None, b" TOWER START"

        self.get_slot(current_z, new_e.tool, True)

        # calculate layer height
        layer_h = round(current_z - self.slots[self.slot]['last_z'], 5)
        if layer_h <= 0.0:
            layer_h = self.towers.get_min_layer_h()

        initial_horizontal_dir = self.slots[self.slot]['horizontal_dir']

        # handle retraction
        yield self._get_retraction(old_e)

        # handle z-hop
        z_hop = self._get_z_hop(z_pos, old_e)
        if z_hop:
            yield z_hop

        y_pos = (self.wall_height + self.settings.extrusion_width) * self.slot
        if self.slots[self.slot]['horizontal_dir'] == self.E:
            x, y = gcode.get_coordinates_by_offsets(self.E, self.start_pos_x, self.start_pos_y, -0.5,
                                                    self.settings.extrusion_width/2 + y_pos)
        else:
            x, y = gcode.get_coordinates_by_offsets(self.E, self.start_pos_x,
                                                    self.start_pos_y, self.width-0.5,
                                                    -self.settings.extrusion_width/2 + y_pos + self.height)
        yield gcode.gen_head_move(x, y, self.settings.travel_xy_speed), b" move to purge zone"

        self.slots[self.slot]['last_z'] = round(current_z, 5)

        if z_hop:
            yield gcode.gen_z_move(current_z, self.settings.travel_z_speed), b" move z close"

        yield gcode.gen_relative_positioning(), b" relative positioning"

        # turn linear advance off, if set
        if self.settings.linear_advance != 0:
            yield gcode.gen_lin_advance(0), b" turn off linear advance"

        # turn pressure advance off, if set
        if self.settings.pressure_advance:
            yield gcode.gen_pressure_advance(self.settings.pressure_advance[0], 0), b" turn off pressure advance"

        new_temp = new_e.get_temperature(layer_nr)
        old_temp = self.temperatures.get(old_e.tool, old_e.get_temperature(layer_nr))
        self.temperatures[new_e.tool] = new_temp
        if new_temp == old_temp:
            new_temp = None

        # Pre-switch temp handling. Lower temp by 10 C before purge
        temp_diff = self.settings.get_hw_config_float_value("prepurge.temperature.change")
        pre_temp = old_e.get_temperature(1) + temp_diff
        for line in self.get_temperature_gcode(pre_temp, old_e):
            yield line

        if self.g10 or self.tool_use_id:
            # set also new e temp since it needs to stay the same after filament change
            for line in self.get_temperature_gcode(pre_temp, new_e, wait=not utils.is_float_zero(temp_diff, 2)):
                yield line

        yield self._get_prime(old_e)

        # pre-switch purge
        for line in self.get_pre_switch_gcode(old_e, new_e, layer_h):
            yield line
        
        if self.settings.get_hw_config_bool_value("tool.wait_on_change"):
            yield b"G4 S0", b" wait"

        yield gcode.gen_tool_change(new_e.tool), b" change tool"
        
        if self.settings.get_hw_config_bool_value("tool.reset_feed"):
            yield b"M220 S100", b" reset feedrate"

        if self.settings.get_hw_config_bool_value("tool.wait_on_change"):
            yield b"G4 S0", b" wait"

        # feed new filament
        for line in self.get_post_switch_gcode(new_e, layer_h):
            yield line

        # post-switch purge
        gap, purge_multiplier, lines = self._calculate_purge_values(layer_h, new_e)
        # switch direction depending of prepurge orientation
        gap_speed = self.settings.get_hw_config_float_value("prepurge.sweep.gap.speed")

        # e_len = 0
        speeds = self.generate_purge_speeds(self.settings.outer_perimeter_speed, lines)
        for i in range(len(speeds)):
            for _ in range(2):
                speed = speeds[i]
                if i == 0:
                    yield gcode.gen_direction_move(self.slots[self.slot]['horizontal_dir'], self.purge_line_width/2,
                                                   self.settings.travel_xy_speed, layer_h), b" shift"
                else:
                    yield gcode.gen_direction_move(self.slots[self.slot]['vertical_dir'],
                                                   gap, gap_speed, layer_h), b" Y shift"
                yield gcode.gen_direction_move(self.slots[self.slot]['horizontal_dir'],
                                               self.purge_length, speed, layer_h, extruder=new_e,
                                               feed_multi=purge_multiplier), b" purge trail"
                self.slots[self.slot]['horizontal_dir'] = gcode.opposite_dir(self.slots[self.slot]['horizontal_dir'])

            if i == 1:
                if new_temp:
                    target_temp = new_temp
                else:
                    target_temp = old_temp
                # change nozzle temp after purging the old material.
                temp_change = abs(target_temp - old_temp)
                wait = temp_change > 15
                if wait:
                    # retract to minimize ooze during wait
                    yield new_e.get_retract_gcode()
                # change temp without wait
                for line in self.get_temperature_gcode(target_temp, new_e, wait=False):
                    yield line
                if wait:
                    # assume temp change of 1C per second and do some wipe movements during temp change
                    wipe_speed = self.purge_length*2/temp_change * 60
                    yield gcode.gen_direction_move(self.slots[self.slot]['horizontal_dir'], self.purge_length,
                                                   wipe_speed, layer_h), b" ooze wipe"
                    yield gcode.gen_direction_move(gcode.opposite_dir(self.slots[self.slot]['horizontal_dir']),
                                                   self.purge_length, wipe_speed, layer_h), b" ooze wipe"
                    yield new_e.get_prime_gcode()

                # e_len += new_e.get_feed_length(self.purge_length, layer.height, feed_multi=purge_multiplier)

        # DEBUG
        # wall_e = new_e.get_feed_length((self.wall_width + self.wall_height) * 2, layer.height)
        # print("Purge E: {}".format(e_len + wall_e))

        # move to purge zone wall start position
        yield gcode.gen_absolute_positioning(), b" absolute positioning"
        yield self._get_wall_position_gcode(self.slots[self.slot]['horizontal_dir'],
                                            self.slots[self.slot]['vertical_dir'])
        yield gcode.gen_relative_positioning(), b" relative positioning"

        # turn linear advance back on, if set
        if self.settings.linear_advance != 0:
            yield gcode.gen_lin_advance(self.settings.linear_advance), b" turn on linear advance"

        # turn pressure advance back on, if set
        if self.settings.pressure_advance:
            yield gcode.gen_pressure_advance(*self.settings.pressure_advance), b" turn on pressure advance"

        # wall gcode

        for line in self._get_wall_gcode(new_e, layer_h, self.settings.default_speed,
                                         self.slots[self.slot]['horizontal_dir'],
                                         self.slots[self.slot]['vertical_dir']):
            yield line

        yield new_e.get_retract_gcode()
        self.e_pos = -new_e.retract
        if new_e.wipe:
            wipe_dir = gcode.opposite_dir(self.slots[self.slot]['vertical_dir'])
            yield gcode.gen_direction_move(wipe_dir, new_e.wipe, gap_speed, layer_h), b" wipe"

        yield gcode.gen_absolute_positioning(), b" absolute positioning"
        yield gcode.gen_relative_e(), b" relative E"
        yield gcode.gen_extruder_reset(), b" reset extruder position"
        yield self._get_z_hop(current_z, old_e)
        yield None, b" TOWER END"
        
        #readjust motor current
        motor_current = self.settings.get_hw_config_int_value("motor.current.run")
        if motor_current:
            yield gcode.gen_motor_current('E',motor_current), b" adjust current"
            
        # flip the directions
        self.slots[self.slot]['horizontal_dir'] = gcode.opposite_dir(initial_horizontal_dir)
        self.slots[self.slot]['vertical_dir'] = gcode.opposite_dir(self.slots[self.slot]['vertical_dir'])

<<<<<<< HEAD
    def get_infill_lines(self, current_z, z_pos, e_pos, extruder):
=======
    def get_infill_lines_zigzag(self, layer: Layer, e_pos, extruder):
>>>>>>> fb06bfe5
        """
        G-code for switch tower infill
        :param current_z: current layer z
        :param z_pos: head z position
        :param e_pos: extruder position
        :param extruder: active extruder
        :return: list of cmd, comment tuples
        """

        # TODO: move this to global state
        self.e_pos = e_pos

        self.get_slot(current_z, extruder.tool, False)

            # calculate layer height
        layer_h = current_z - self.slots[self.slot]['last_z']
        if layer_h <= 0.0:
            # no reason to print infill. Actually no reason to be here...
            return

        self.log.debug("Adding purge tower infill")
        yield None, b" TOWER INFILL START"

        # handle retraction
        yield self._get_retraction(extruder)

        # handle z-hop
        z_hop = self._get_z_hop(z_pos, extruder)
        if z_hop:
            yield z_hop

        tower_z = layer_h + self.slots[self.slot]['last_z']
        for s in range(self.infill_slots):
            self.slots[self.slot + s]['last_z'] = round(tower_z, 5)

        # infill settings
        infill_x = (self.wall_width-2)/len(self.infill_speeds)
        infill_y = self.wall_height * self.infill_slots + (self.infill_slots - 1) * self.settings.extrusion_width - 0.3
        infill_angle = math.degrees(math.atan(infill_y/infill_x))
        infill_path_length = gcode.calculate_path_length((0,0), (infill_x, infill_y))

        flip = self.slots[self.slot]['flipflop_infill']
        if flip:
            horizontal_dir = self.E
            vertical_dir = self.S

        else:
            horizontal_dir = self.W
            vertical_dir = self.N
            infill_angle = -infill_angle

        yield self._get_wall_position_gcode(horizontal_dir, vertical_dir, infill=True)
        if z_hop:
            yield gcode.gen_z_move(tower_z, self.settings.travel_z_speed), b" move z close"
        yield gcode.gen_relative_positioning(), b" relative positioning"

        yield self._get_prime(extruder)

        # wall gcode
        for line in self._get_wall_gcode(extruder, layer_h, self.settings.default_speed,
                                         horizontal_dir, vertical_dir, infill=True):
            yield line

        # infill 'lip' for better purge base
        yield gcode.gen_direction_move(horizontal_dir, 1, self.settings.travel_xy_speed, layer_h), b" infill position"
        yield gcode.gen_direction_move(gcode.opposite_dir(vertical_dir), infill_y, self.settings.default_speed, layer_h, extruder=extruder), b" infill lip"

        for speed in self.infill_speeds:
            if flip:
                direction = horizontal_dir - infill_angle
            else:
                direction = horizontal_dir + 360 + infill_angle
            yield gcode.gen_direction_move(direction, infill_path_length, speed, layer_h,
                                           extruder=extruder), b" infill"
            flip = not flip

        if len(self.infill_speeds) % 2:
            vertical_dir = gcode.opposite_dir(vertical_dir)

        yield gcode.gen_direction_move(vertical_dir, infill_y, self.infill_speeds[-1], layer_h,
                                       extruder=extruder, last_line=True), b" infill lip"

        yield extruder.get_retract_gcode()
        self.e_pos = -extruder.retract
        if extruder.wipe:
            yield gcode.gen_direction_move(gcode.opposite_dir(vertical_dir), extruder.wipe, 2000, layer_h), b" wipe"

        yield gcode.gen_absolute_positioning(), b" absolute positioning"
        yield gcode.gen_relative_e(), b" relative E"
        yield self._get_z_hop(current_z, extruder)
        yield gcode.gen_extruder_reset(), b" reset extruder position"
        yield None, b" TOWER INFILL END"

        # flip the flop
        self.slots[self.slot]['flipflop_infill'] = not self.slots[self.slot]['flipflop_infill']

<<<<<<< HEAD
    def check_infill(self, current_z, z_pos, e_pos, extruder):
=======
    def get_infill_lines_blocky(self, layer: Layer, e_pos, extruder):
        """
        G-code for switch tower infill, alternative structure
        :param layer: current layer
        :param e_pos: extruder position
        :param extruder: active extruder
        :return: list of cmd, comment tuples
        """

        # TODO: move this to global state
        self.e_pos = e_pos

        self.get_slot(layer, False)

        self.log.debug("Adding purge tower infill")
        yield None, b" TOWER INFILL START"

        # handle retraction
        yield self._get_retraction(extruder)

        # handle z-hop
        z_hop = self._get_z_hop(layer, extruder)
        if z_hop:
            yield z_hop

        tower_z = layer.z
        layer_h = round(layer.z - self.slots[self.slot]['last_z'], 5)
        for s in range(self.infill_slots):
            self.slots[self.slot + s]['last_z'] = round(tower_z, 5)

        # infill settings
        infill_x = (self.wall_width - 2) / len(self.infill_speeds)
        infill_y = self.wall_height * self.infill_slots + (self.infill_slots - 1) * self.settings.extrusion_width

        flip = self.slots[self.slot]['flipflop_infill']
        if flip:
            horizontal_dir = self.E
        else:
            horizontal_dir = self.W
        vertical_dir = self.S

        yield self._get_wall_position_gcode(horizontal_dir, vertical_dir, infill=True)
        if z_hop:
            yield gcode.gen_z_move(tower_z, self.settings.travel_z_speed), b" move z close"
        yield gcode.gen_relative_positioning(), b" relative positioning"


        # infill 'lip' for better purge base
        yield gcode.gen_direction_move(horizontal_dir, 1, self.settings.travel_xy_speed, layer_h), b" infill position"
        yield self._get_prime(extruder)
        yield gcode.gen_direction_move(gcode.opposite_dir(vertical_dir), infill_y, self.settings.default_speed, layer_h,
                                       extruder=extruder), b" infill lip"

        for speed in self.infill_speeds:
            yield gcode.gen_direction_move(horizontal_dir, infill_x, speed, layer_h,
                                           extruder=extruder), b" infill"
            yield gcode.gen_direction_move(vertical_dir, infill_y, speed, layer_h,
                                           extruder=extruder), b" infill"

            vertical_dir = gcode.opposite_dir(vertical_dir)

        yield gcode.gen_direction_move(vertical_dir, infill_y, self.infill_speeds[-1], layer_h,
                                       extruder=extruder, last_line=True), b" infill lip"

        yield extruder.get_retract_gcode()
        self.e_pos = -extruder.retract
        if extruder.wipe:
            yield gcode.gen_direction_move(gcode.opposite_dir(vertical_dir), extruder.wipe, 2000, layer_h), b" wipe"

        yield gcode.gen_absolute_positioning(), b" absolute positioning"
        yield gcode.gen_relative_e(), b" relative E"
        yield self._get_z_hop(layer, extruder)
        yield gcode.gen_extruder_reset(), b" reset extruder position"
        yield None, b" TOWER INFILL END"

        # flip the flop
        self.slots[self.slot]['flipflop_infill'] = not self.slots[self.slot]['flipflop_infill']

    def check_infill(self, layer, e_pos, extruder):
>>>>>>> fb06bfe5
        """
        Checks if tower z is too low versus layer and adds infill if needed
        :param current_z: current layer z
        :param z_pos: head z position
        :param e_pos: extruder position
        :param extruder: active extruder
        :return: list of cmd, comment tuples
        """
        # TODO: rethink whole line thing. Maybe Writer object?

        self.e_pos = e_pos

        if not self.brim_done:
            for line in self.get_brim_lines(current_z, extruder):
                yield line
            self.brim_done = True

        # find slots that need work
        count = 0
        zero_count = 0
        for s in range(self.towers.get_tower_count(current_z)):
            z = round(current_z + self.settings.z_offset, 5)
            z_diff = round(z - self.slots[s]['last_z'], 5)
            if z_diff >= self.towers.get_min_layer_h() - 0.05:
                if self.slots[s]['last_z'] == 0:
                    zero_count += 1
                else:
                    count += 1
        if zero_count:
            if not self.raft_done:
                for line in self.get_raft_lines(current_z, extruder, zero_count):
                    yield line
                self.raft_done = True
        if count:
            self.infill_slots = count
<<<<<<< HEAD
            for l in self.get_infill_lines(current_z, z_pos, e_pos, extruder):
                yield l
=======
            for l in self.infill_functions[self.settings.infill_style](layer, e_pos, extruder):
                yield l


if __name__ == "__main__":
    from logger import Logger
    log = Logger(".")
    settings = Settings()
    print(settings.get_hw_config_names())
    settings.hw_config = 'PTFE-PRO-12'
    st = SwitchTower(log, settings, 3)
    print(st.generate_purge_speeds(600))
>>>>>>> fb06bfe5
<|MERGE_RESOLUTION|>--- conflicted
+++ resolved
@@ -1132,11 +1132,8 @@
         self.slots[self.slot]['horizontal_dir'] = gcode.opposite_dir(initial_horizontal_dir)
         self.slots[self.slot]['vertical_dir'] = gcode.opposite_dir(self.slots[self.slot]['vertical_dir'])
 
-<<<<<<< HEAD
-    def get_infill_lines(self, current_z, z_pos, e_pos, extruder):
-=======
-    def get_infill_lines_zigzag(self, layer: Layer, e_pos, extruder):
->>>>>>> fb06bfe5
+
+    def get_infill_lines_zigzag(self, current_z, z_pos, e_pos, extruder):
         """
         G-code for switch tower infill
         :param current_z: current layer z
@@ -1233,13 +1230,11 @@
         # flip the flop
         self.slots[self.slot]['flipflop_infill'] = not self.slots[self.slot]['flipflop_infill']
 
-<<<<<<< HEAD
-    def check_infill(self, current_z, z_pos, e_pos, extruder):
-=======
-    def get_infill_lines_blocky(self, layer: Layer, e_pos, extruder):
-        """
-        G-code for switch tower infill, alternative structure
-        :param layer: current layer
+    def get_infill_lines_blocky(self, current_z, z_pos, e_pos, extruder):
+        """
+        G-code for switch tower infill
+        :param current_z: current layer z
+        :param z_pos: head z position
         :param e_pos: extruder position
         :param extruder: active extruder
         :return: list of cmd, comment tuples
@@ -1248,7 +1243,13 @@
         # TODO: move this to global state
         self.e_pos = e_pos
 
-        self.get_slot(layer, False)
+        self.get_slot(current_z, extruder.tool, False)
+
+            # calculate layer height
+        layer_h = current_z - self.slots[self.slot]['last_z']
+        if layer_h <= 0.0:
+            # no reason to print infill. Actually no reason to be here...
+            return
 
         self.log.debug("Adding purge tower infill")
         yield None, b" TOWER INFILL START"
@@ -1257,12 +1258,11 @@
         yield self._get_retraction(extruder)
 
         # handle z-hop
-        z_hop = self._get_z_hop(layer, extruder)
+        z_hop = self._get_z_hop(z_pos, extruder)
         if z_hop:
             yield z_hop
 
-        tower_z = layer.z
-        layer_h = round(layer.z - self.slots[self.slot]['last_z'], 5)
+        tower_z = layer_h + self.slots[self.slot]['last_z']
         for s in range(self.infill_slots):
             self.slots[self.slot + s]['last_z'] = round(tower_z, 5)
 
@@ -1307,15 +1307,14 @@
 
         yield gcode.gen_absolute_positioning(), b" absolute positioning"
         yield gcode.gen_relative_e(), b" relative E"
-        yield self._get_z_hop(layer, extruder)
+        yield self._get_z_hop(current_z, extruder)
         yield gcode.gen_extruder_reset(), b" reset extruder position"
         yield None, b" TOWER INFILL END"
 
         # flip the flop
         self.slots[self.slot]['flipflop_infill'] = not self.slots[self.slot]['flipflop_infill']
 
-    def check_infill(self, layer, e_pos, extruder):
->>>>>>> fb06bfe5
+    def check_infill(self, current_z, z_pos, e_pos, extruder):
         """
         Checks if tower z is too low versus layer and adds infill if needed
         :param current_z: current layer z
@@ -1351,20 +1350,5 @@
                 self.raft_done = True
         if count:
             self.infill_slots = count
-<<<<<<< HEAD
-            for l in self.get_infill_lines(current_z, z_pos, e_pos, extruder):
-                yield l
-=======
-            for l in self.infill_functions[self.settings.infill_style](layer, e_pos, extruder):
-                yield l
-
-
-if __name__ == "__main__":
-    from logger import Logger
-    log = Logger(".")
-    settings = Settings()
-    print(settings.get_hw_config_names())
-    settings.hw_config = 'PTFE-PRO-12'
-    st = SwitchTower(log, settings, 3)
-    print(st.generate_purge_speeds(600))
->>>>>>> fb06bfe5
+            for l in self.infill_functions[self.settings.infill_style](current_z, z_pos, e_pos, extruder):
+                yield l