import math

from gcode import GCode, E, S, W, N, NE, NW, SE, SW, TYPE_CARTESIAN, TYPE_DELTA
from layer import Layer, ACT_SWITCH
from settings import Settings, AUTO, RIGHT, LEFT, TOP, BOTTOM

import utils

gcode = GCode()


class SwitchTower:

    def __init__(self, logger, settings: Settings, towers):
        """
        Filament switch tower functionality
        :param logger: Logger object
        :param settings: settings object
        :param max_slots: maximum number of tower slots
        :param min_layer_h: minimum layer height
        """

        # localize
        self.E = E
        self.S = S
        self.W = W
        self.N = N
        self.NE = NE
        self.NW = NW
        self.SW = SW
        self.SE = SE

        self.settings = settings
        self.log = logger
<<<<<<< HEAD
        self.towers = towers

        min_layer_h = self.towers.get_min_layer_h()
=======
        self.max_slots = max_slots
        self.min_layer_h = min_layer_h
>>>>>>> b2bbf59e

        self.slot = 0
        self.slots = {}
        self.max_slots = self.towers.get_max_tower_count()

        # Hackish way to expand purge area by using 0.2 mm layer as the base value.
        # Tower needs more space with smaller layer heights...
        scale_factor = 0.2 / min_layer_h

        self.width = self.settings.get_hw_config_float_value("prepurge.sweep.length")
        pre_purge_lines = self.settings.get_hw_config_float_value("prepurge.sweep.count")

        self.pre_purge_sweep_gap = self.settings.get_hw_config_float_value("prepurge.sweep.gap") * scale_factor * 1.1
        self.pre_purge_jitter = self.pre_purge_sweep_gap - self.settings.get_hw_config_float_value("prepurge.sweep.gap")
        if self.pre_purge_jitter < 0:
            self.pre_purge_jitter = 0

        self.pre_purge_height = pre_purge_lines * self.pre_purge_sweep_gap + self.pre_purge_jitter

        # post purge line config
        self.purge_length_diff = 1
        self.purge_length = self.width + self.purge_length_diff

        self.purge_line_width = self.settings.extrusion_width * self.settings.purge_multi/100

        # actual purge line count is 2x (forth and back) the setting scaled with 0.2/min_z_h
        self.purge_lines = int(self.settings.purge_lines * scale_factor)

        self.height = self.pre_purge_height + (self.purge_lines * 2 - 1) * self.purge_line_width + 0.2

        self.wall_width = self.width + 2.4
        self.wall_height = self.height + 1.0

        # calculate total purge length
        extrusion_rate = utils.extrusion_feed_rate(self.purge_line_width, min_layer_h, 1.75)
        self.purge_e_length = extrusion_rate * self.purge_length * self.purge_lines * 2
        self.purge_e_length += utils.extrusion_feed_rate(self.settings.extrusion_width, min_layer_h, 1.75) *\
                               (self.wall_height + self.wall_width) * 2
        self.log.info("Total purge length with {} purge lines is {}".format(self.settings.purge_lines,
                                                                            self.purge_e_length))

        extrusion_speed = (extrusion_rate * self.purge_length) / (self.purge_length / self.settings.purge_speed)
        self.log.info("Purge extrusion speed is {} mm/s".format(extrusion_speed))

        self.brim_width = self.settings.brim * self.settings.extrusion_width

        self.brim_done = False
        self.raft_done = False
        self.raft_width = self.width + 2 * self.brim_width - 1
        self.raft_height = self.wall_height * self.max_slots + 2 * self.brim_width - 0.5
        self.raft_layer_height = None
        self.angle = 0

        self.start_pos_x = None
        self.start_pos_y = None

        self.raft_pos_x = None
        self.raft_pos_y = None

        # offset from model
        self.tower_offset = self.brim_width + self.settings.extrusion_width + 1

        # total values in terms of space taken
        self.total_height = self.raft_height + self.tower_offset
        self.total_width = self.raft_width
        self.extra_width = self.total_width - self.width
        self.log.debug("Tower dimensions: width = {}, height = {}".format(self.total_width, self.total_height))

        # build volume mid points, populated in find tower-fuction
        self.x_mid = None
        self.y_mid = None

        # amount of room for difference between tower height and model height
        self.z_slack_max = 1.2

        self.temperatures = {}
        self.warnings_shown = False

        self.e_pos = 0

        # temp settings
        self.g10 = self.settings.get_hw_config_value("tool.temperature.command") == "G10"
        self.tool_use_id = self.settings.get_hw_config_bool_value("tool.temperature.use_id")

        # infill slot count
        self.infill_slots = 0

        # infill speeds
        self.infill_speeds = [self.settings.default_speed,
                              self.settings.default_speed,
                              self.settings.default_speed,
                              self.settings.default_speed,
                              self.settings.default_speed,
                              self.settings.default_speed]

    def initialize_slots(self):
        """
        Initialize tower slot data
        :return:
        """
        for i in range(self.max_slots):
            self.slots[i] = {}
            self.slots[i]['last_z'] = self.settings.z_offset
            self.slots[i]['horizontal_dir'] = self.E
            self.slots[i]['vertical_dir'] = self.N
            self.slots[i]['flipflop_infill'] = False
            self.slots[i]['jitter'] = {self.N: False,
                                       self.S: False}

    def rotate_tower(self, direction):
        """
        Rotates coordinate system by given angle
        :param direction: angle (counter clockwise from East)
        :return:
        """
        self.E = gcode.rotate(self.E, direction)
        self.S = gcode.rotate(self.S, direction)
        self.W = gcode.rotate(self.W, direction)
        self.N = gcode.rotate(self.N, direction)
        self.NE = gcode.rotate(self.NE, direction)
        self.NW = gcode.rotate(self.NW, direction)
        self.SE = gcode.rotate(self.SE, direction)
        self.SW = gcode.rotate(self.SW, direction)

    def _cartesian_position(self, x_max, x_min, y_max, y_min):
        """
        Find position for purge tower using cartesian limits
        :param x_max: print objects x max
        :param x_min: print objects x min
        :param y_max: print objects y max
        :param y_min: print objects y min
        :return:
        """
        # expect origin offset to be positive always
        bed_x_max = self.settings.stroke_x - self.settings.origin_offset_x
        bed_y_max = self.settings.stroke_y - self.settings.origin_offset_y

        bed_x_min = -self.settings.origin_offset_x
        bed_y_min = -self.settings.origin_offset_y

        # find a place that can accommodate the tower height
        if self.settings.tower_position == AUTO:
            positions = [TOP, RIGHT, BOTTOM, LEFT]
        else:
            positions = [self.settings.tower_position]

        for position in positions:
            # generate tower start positions and adjust tower position if it is out of the bed
            if position == LEFT:
                self.start_pos_x = x_min - self.tower_offset
                self.start_pos_y = self.y_mid - self.width / 2

                if self.start_pos_y < bed_y_min + 4:
                    self.start_pos_y = bed_y_min + 4

                elif self.start_pos_y > bed_y_max - self.total_width:
                    self.start_pos_y = bed_y_max - self.total_width

                if self.start_pos_x > bed_x_min + self.total_height:
                    self.rotate_tower(90)
                    return position

            elif position == RIGHT:
                self.start_pos_x = x_max + self.tower_offset
                self.start_pos_y = self.y_mid + self.width / 2

                if self.start_pos_y < bed_y_min + self.total_width:
                    self.start_pos_y = bed_y_min + self.total_width

                elif self.start_pos_y > bed_y_max - 4:
                    self.start_pos_y = bed_y_max - 4

                if self.start_pos_x < bed_x_max - self.total_height:
                    self.rotate_tower(270)
                    return position

            elif position == TOP:
                self.start_pos_x = self.x_mid - self.width / 2
                self.start_pos_y = y_max + self.tower_offset

                if self.start_pos_x < bed_x_min + 4:
                    self.start_pos_x = bed_x_min + 4

                elif self.start_pos_x > bed_x_max - self.total_width:
                    self.start_pos_x = bed_x_max - self.total_width

                if self.start_pos_y < bed_x_max - self.total_height:
                    self.rotate_tower(0)
                    return position

            elif position == BOTTOM:
                self.start_pos_x = self.x_mid + self.width / 2
                self.start_pos_y = y_min - self.tower_offset

                if self.start_pos_x < bed_x_min + self.total_width:
                    self.start_pos_x = bed_x_min + self.total_width

                elif self.start_pos_x > bed_x_max - 4:
                    self.start_pos_x = bed_x_max - 4

                if self.start_pos_y > bed_y_min + self.total_height:
                    self.rotate_tower(180)
                    return position

        if not self.settings.tower_force or not self.settings.tower_force[0]:
            if self.settings.tower_position == AUTO:
                raise ValueError("Not enough space for the tower inside the bed!")
            raise ValueError("Not enough room for tower using selected position %s" % self.settings.tower_position)

    def _delta_position(self, x_max, x_min, y_max, y_min):
        """
        Find position for purge tower using delta limits
        :param x_max: print objects x max
        :param x_min: print objects x min
        :param y_max: print objects y max
        :param y_min: print objects y min
        :return:
        """

        # assume that bed is round and origin is at the center
        bed_r = self.settings.stroke_x/2

        def check_coordinate(x, y):
            angle = math.atan(y / x)
            length = y / math.sin(angle)
            return abs(length) < bed_r

        # find a place that can accommodate the tower height
        if self.settings.tower_position == AUTO:
            positions = [TOP, RIGHT, BOTTOM, LEFT]
        else:
            positions = [self.settings.tower_position]

        for position in positions:

            # generate tower start positions and adjust tower position if it is out of the bed
            if position == TOP:
                # top
                y = y_max + self.total_height
                x1 = self.x_mid - self.total_width/2
                x2 = self.x_mid + self.total_width/2

                if check_coordinate(x1, y) and check_coordinate(x2, y):
                    self.start_pos_y = y_max + self.tower_offset
                    self.start_pos_x = x1 + self.extra_width/2
                    return position

                # x3 = -self.total_width/2
                # x4 = self.total_width/2
                # if check_coordinate(x3, y) and check_coordinate(x4, y):
                #     self.start_pos_y = y_max + self.tower_offset
                #     self.start_pos_x = x3 + self.extra_width/2
                #     return position

            elif position == RIGHT:
                x = x_max + self.total_height
                y1 = self.y_mid + self.total_width/2
                y2 = self.y_mid - self.total_width/2
                if check_coordinate(x, y1) and check_coordinate(x, y2):
                    self.start_pos_y = y1 - self.extra_width/2
                    self.start_pos_x = x_max + self.tower_offset
                    self.rotate_tower(270)
                    return position

                # y3 = self.total_width/2
                # y4 = -self.total_width/2
                # if check_coordinate(x, y3) and check_coordinate(x, y4):
                #     self.start_pos_y = y3 - self.extra_width/2
                #     self.start_pos_x = x_max + self.tower_offset
                #     self.rotate_tower(270)
                #     return position

            elif position == BOTTOM:
                y = y_min - self.total_height
                x1 = self.x_mid - self.total_width / 2
                x2 = self.x_mid + self.total_width / 2
                if check_coordinate(x1, y) and check_coordinate(x2, y):
                    self.start_pos_y = y_min - self.tower_offset
                    self.start_pos_x = x2 - self.extra_width/2
                    self.rotate_tower(180)
                    return position

                # x3 = -self.total_width / 2
                # x4 = self.total_width / 2
                # if check_coordinate(x3, y) and check_coordinate(x4, y):
                #     self.start_pos_y = y_min - self.tower_offset
                #     self.start_pos_x = x4 - self.extra_width/2
                #     self.rotate_tower(180)
                #     return position

            elif position == LEFT:
                x = x_min - self.total_height
                y1 = self.y_mid - self.total_width / 2
                y2 = self.y_mid = self.total_width / 2
                if check_coordinate(x, y1) and check_coordinate(x, y2):
                    self.start_pos_y = y1 + self.extra_width/2
                    self.start_pos_x = x_min - self.tower_offset
                    self.rotate_tower(90)
                    return position

                # y3 = -self.total_width / 2
                # y4 = self.total_width / 2
                # if check_coordinate(x, y3) and check_coordinate(x, y4):
                #     self.start_pos_y = y3 + self.extra_width/2
                #     self.start_pos_x = x_min - self.tower_offset
                #     self.rotate_tower(90)
                #     return position
                
        if not self.settings.tower_force[0]:
            if self.settings.tower_position == AUTO:
                raise ValueError("Not enough space for the tower inside the bed!")
            raise ValueError("Not enough room for tower using selected position %s" % self.settings.tower_position)

    def find_tower_position(self, x_max, x_min, y_max, y_min):
        """
        Find position for purge tower
        :param x_max: print objects x max
        :param x_min: print objects x min
        :param y_max: print objects y max
        :param y_min: print objects y min
        :return:
        """

        self.x_mid = (x_max + x_min) / 2
        self.y_mid = (y_max + y_min) / 2

        #print("maxes", x_max, y_max)
        #print("mids", self.x_mid, self.y_mid)

        if self.settings.machine_type == TYPE_CARTESIAN:
            position = self._cartesian_position(x_max, x_min, y_max, y_min)
        else:
            position = self._delta_position(x_max, x_min, y_max, y_min)
            
        if self.settings.tower_force and self.settings.tower_force[0]:
            self.start_pos_x = self.settings.tower_force[0]
            self.start_pos_y = self.settings.tower_force[1]
            position = "FORCED"

        self.log.info("Tower start coordinate: X%.3f, Y%.3f, position %s" %(self.start_pos_x, self.start_pos_y, position))

        # get raft position
        x, y = gcode.get_coordinates_by_offsets(self.E, self.start_pos_x, self.start_pos_y,
                                                -self.brim_width, -self.brim_width)
        self.raft_pos_x = x
        self.raft_pos_y = y

        # init slots after tower rotation is done
        self.initialize_slots()

    def generate_purge_speeds(self, min_speed, lines):
        """
        Initialize a list for purge speeds
        :param min_speed: minimum speed for last lines
        :param lines: purge line count
        :return: list of print speeds
        """
        max_speed = self.settings.purge_speed * 60
        speed = min_speed
        min_speed_lines = 2
        purge_speeds = []
        for i in range(lines):
            if i >= min_speed_lines:
                speed = max_speed
            purge_speeds.append(speed)
        return purge_speeds

    def get_temperature_gcode(self, temperature, extruder, wait=False):
        """
        Generate temperature control gcode based on hw settings
        :param temperature: target temperature
        :param extruder: extruder object
        :param wait: to wait for the temperature or not
        :return: gcode lines
        """

        if wait:
            if self.g10:
                yield gcode.gen_temperature_nowait_tool(temperature, extruder.tool, g10=self.g10), None
                yield gcode.gen_wait_tool_temp(extruder.tool), None
            else:
                if self.tool_use_id:
                    yield gcode.gen_temperature_wait_tool(temperature, extruder.tool), None
                else:
                    yield gcode.gen_temperature_wait(temperature)
        else:
            if self.tool_use_id:
                yield gcode.gen_temperature_nowait_tool(temperature, extruder.tool, g10=self.g10), None
            else:
                yield gcode.gen_temperature_nowait(temperature), None

    def get_pre_switch_gcode(self, old_e, new_e, layer_h):
        """
        Generates pre tool switch g-code
        :param old_e: active extruder
        :param new_e: new extruder
<<<<<<< HEAD
        :param layer_h: layer_h
=======
        :param layer_h: current layer height
>>>>>>> b2bbf59e
        :return:
        """

        e_length = self.settings.get_hw_config_float_value("prepurge.sweep.extrusion.length")

        sweep_speed = self.settings.get_hw_config_float_value("prepurge.sweep.speed")
        sweep_gap_speed = self.settings.get_hw_config_float_value("prepurge.sweep.gap.speed")
        motor_current = self.settings.get_hw_config_int_value("motor.current.load")

        try:
            pre_retract = self.settings.get_hw_config_int_value("prepurge.initial.retract")
            pre_retract_speed = self.settings.get_hw_config_int_value("prepurge.initial.retract.speed")
            pre_retract_pause = self.settings.get_hw_config_int_value("prepurge.initial.pause")
        except TypeError:
            pre_retract = None
            pre_retract_speed = None
            pre_retract_pause = None

        horizontal_dir = self.slots[self.slot]['horizontal_dir']
        vertical_dir = self.slots[self.slot]['vertical_dir']
        
        if motor_current:
            yield gcode.gen_motor_current('E',motor_current), b" adjust current"
            
        # jitter
        if self.pre_purge_jitter and self.slots[self.slot]['jitter'][vertical_dir]:
            yield gcode.gen_direction_move(vertical_dir, self.pre_purge_jitter, sweep_gap_speed,
                                           layer_h), b" pre-purge jitter"
<<<<<<< HEAD
=======

        # pre-purge section
        rr_wipe = self.settings.get_hw_config_bool_value("rapid.retract.wipe")
        pre_retract_wipe_length = 10
>>>>>>> b2bbf59e

        if pre_retract:
            if rr_wipe:
                yield gcode.gen_direction_move(horizontal_dir, pre_retract_wipe_length, pre_retract_speed,
                                               layer_h, extruder=old_e, e_speed=True,
                                               e_length=-pre_retract), b" pre-retract with wipe"
            else:
                yield gcode.gen_extruder_move(-pre_retract, pre_retract_speed), b" prepurge initial retract"

        if pre_retract_pause:
            if rr_wipe:
                speed = (self.width*2-10)/pre_retract_pause*1000*60
                yield gcode.gen_direction_move(horizontal_dir, self.width - pre_retract_wipe_length, speed,
                                               layer_h), b" pre-retract initial pause wipe"
                yield gcode.gen_direction_move(gcode.opposite_dir(horizontal_dir), self.width, speed,
                                               layer_h), b" pre-retract initial pause wipe"
            else:
                yield gcode.gen_pause(pre_retract_pause), b" pre-retract initial pause"
        elif rr_wipe:
            # reset nozzle position after wipe
            yield gcode.gen_direction_move(gcode.opposite_dir(horizontal_dir), pre_retract_wipe_length,
                                           self.settings.travel_xy_speed, layer_h)

        if pre_retract:
            # prime nozzle for the pre-purge after pre-retract
            speed = e_length / (self.width / (sweep_speed/60)) * 60
            yield gcode.gen_extruder_move(pre_retract, speed), b" prepurge initial prime"

        for _ in range(self.settings.get_hw_config_int_value("prepurge.sweep.count")):
            yield gcode.gen_direction_move(horizontal_dir, self.width, sweep_speed, layer_h,
                                           extruder=old_e, e_length=e_length), b" purge trail"
            yield gcode.gen_direction_move(vertical_dir, self.pre_purge_sweep_gap, sweep_gap_speed,
                                           layer_h), b" Y shift"
            horizontal_dir = gcode.opposite_dir(horizontal_dir)

        # rapid retract section
        rr_lengths = self.settings.get_hw_config_array("rapid.retract.initial[].length", float)
        rr_speeds = self.settings.get_hw_config_array("rapid.retract.initial[].speed", float)
        rr_wipe_length = 8
        rr_total_wipe = 0

        # sanity check
        if len(rr_lengths) != len(rr_speeds):
            raise ValueError("not equal amount of rapid.retract.initial length and speed parameters. Check hwcfg")
        if len(rr_lengths) == 0:
            if not self.warnings_shown:
                self.log.warning("No rapid.retract.initial[N].length or .speed found. Please check the HW-config")

        for length, speed in zip(rr_lengths, rr_speeds):
            if rr_wipe:
                if rr_total_wipe + rr_wipe_length < self.width:
                    yield gcode.gen_direction_move(horizontal_dir, rr_wipe_length, speed, layer_h, extruder=old_e,
                                                   e_speed=True, e_length=-length), b" rapid retract with wipe"
                    rr_total_wipe += rr_wipe_length
            else:
                yield gcode.gen_extruder_move(-length, speed), b" rapid retract"

<<<<<<< HEAD
=======
        if rr_wipe:
            length = self.width - rr_total_wipe
            yield gcode.gen_direction_move(horizontal_dir, length, self.settings.travel_xy_speed, layer_h), b" wipe"

>>>>>>> b2bbf59e
        # jitter
        if self.pre_purge_jitter and not self.slots[self.slot]['jitter'][vertical_dir]:
            yield gcode.gen_direction_move(vertical_dir, self.pre_purge_jitter, sweep_gap_speed,
                                           layer_h), b" pre-purge jitter"

        # update jitter flag
        if self.pre_purge_jitter:
            self.slots[self.slot]['jitter'][vertical_dir] = not self.slots[self.slot]['jitter'][vertical_dir]

        # check purge len diff
        if self.purge_length_diff:
<<<<<<< HEAD
            yield gcode.gen_direction_move(gcode.opposite_dir(horizontal_dir), self.purge_length_diff/2,
                                           self.settings.travel_xy_speed, layer_h), b" pre-purge x adjust"

=======
            yield gcode.gen_direction_move(gcode.opposite_dir(horizontal_dir), self.purge_length_diff / 2,
                                           self.settings.travel_xy_speed, layer_h), b" pre-purge x adjust"
>>>>>>> b2bbf59e

        pause = self.settings.get_hw_config_float_value("rapid.retract.pause")
        if pause:
            if rr_wipe:
                speed = self.purge_length*2/pause*1000*60
                yield gcode.gen_direction_move(gcode.opposite_dir(horizontal_dir), self.width, speed,
                                               layer_h), b" cooling period move"
                yield gcode.gen_direction_move(horizontal_dir, self.width, speed,
                                               layer_h), b" cooling period move"
            else:
                yield gcode.gen_pause(pause), b" cooling period"

        rr_long_lengths = self.settings.get_hw_config_array("rapid.retract.long[].length", float)
        rr_long_speeds = self.settings.get_hw_config_array("rapid.retract.long[].speed", float)

        if len(rr_long_lengths) != len(rr_long_speeds):
            raise ValueError("Not equal amount of rapid.retract.long length and speed parameters. Check hwcfg")
        if len(rr_long_lengths) == 0:
            if not self.warnings_shown:
                self.log.warning("No rapid.retract.long[N].length or .speed found. Please check the HW-config")

        rr_wipe_length = self.width/len(rr_long_lengths)
        for length, speed in zip(rr_long_lengths, rr_long_speeds):
            if rr_wipe:
                yield gcode.gen_direction_move(gcode.opposite_dir(horizontal_dir), rr_wipe_length, speed,
                                               layer_h, e_length=-length, e_speed=True), b" long retract with wipe"
            else:
                yield gcode.gen_extruder_move(-length, speed), b" long retract"
                
        # Cooling movements, as seen in Slic3r gcode, need to override length values from extruder, modified in gcode.py
<<<<<<< HEAD
        i = 0
        while True:
            try:
                rr_cool_len = self.settings.get_hw_config_float_value("rapid.retract.cool[{}].length".format(i))
                rr_cool_speed = self.settings.get_hw_config_float_value("rapid.retract.cool[{}].speed".format(i))
                yield gcode.gen_direction_move(horizontal_dir, self.width, rr_cool_speed, layer_h,
                                               extruder=old_e, e_length=rr_cool_len), b" cooling"
                horizontal_dir = gcode.opposite_dir(horizontal_dir)
                i += 1
            except TypeError:
                if i == 0 and not self.warnings_shown:
                    self.log.warning("No cooling steps. That's OK.")
                else:
                    self.log.debug("Cooling movements enabled")
                break
=======
        rr_cool_lengths = self.settings.get_hw_config_array("rapid.retract.cool[].length", float)
        rr_cool_speeds = self.settings.get_hw_config_array("rapid.retract.cool[].speed", float)

        if len(rr_cool_lengths) != len(rr_cool_speeds):
            raise ValueError("not equal amount of rapid.retract.cool length and speed parameters. Check hwcfg")
        if len(rr_cool_lengths) == 0:
            if not self.warnings_shown:
                self.log.warning("No cooling steps. That's OK.")
        else:
            self.log.debug("Cooling movements enabled")

        for length, speed in zip(rr_cool_lengths, rr_cool_speeds):
            yield gcode.gen_direction_move(horizontal_dir, self.width, speed, layer_h,
                                           extruder=old_e, e_length=length), b" cooling"
            horizontal_dir = gcode.opposite_dir(horizontal_dir)
>>>>>>> b2bbf59e

        # update slot horizontal dir
        self.slots[self.slot]['horizontal_dir'] = horizontal_dir
                
    def get_post_switch_gcode(self, extruder, layer_h):
        """
        Generate gcode for actions after tool change
        :param extruder: extruder
<<<<<<< HEAD
        :param layer_h: layer height
=======
        :param layer_h: current layer height
>>>>>>> b2bbf59e
        :return:
        """
        # should we move head while feeding?
        feedtrail = self.settings.get_hw_config_value("feed.trail")
        # feed new filament
        values = []
        i = 0

        if feedtrail == "True":
            self.log.debug("Feedtrail enabled")
            horizontal_dir = self.slots[self.slot]['horizontal_dir']
            while True:
                try:
                    feed_len = self.settings.get_hw_config_float_value("feed[{}].length".format(i))
                    feed_speed = self.settings.get_hw_config_float_value("feed[{}].speed".format(i))
                    yield gcode.gen_direction_move(horizontal_dir, self.width, feed_speed, layer_h,
                                                   extruder=extruder, e_length=feed_len, e_speed=True), b" prime move"
                    horizontal_dir = gcode.opposite_dir(horizontal_dir)
                    i += 1
                except TypeError:
                    if i == 0 and not self.warnings_shown:
                        self.log.warning("No prime move steps. That's OK.")
                    break

            self.slots[self.slot]['horizontal_dir'] = horizontal_dir
        else:
            while True:
                try:
                    feed_len = self.settings.get_hw_config_float_value("feed[{}].length".format(i))
                    feed_speed = self.settings.get_hw_config_float_value("feed[{}].speed".format(i))
                    values.append((feed_len, feed_speed))
                    i += 1
                except TypeError:
                    if i == 0 and not self.warnings_shown:
                        self.log.warning("No feed[N].length or .speed found. Please check the HW-config")
                    break

            for feed_len, feed_speed in values:
                yield gcode.gen_extruder_move(feed_len, feed_speed), b" feed"

        # prime trail
        prime_e_length = self.settings.get_hw_config_float_value("prime.trail.extrusion.length")
        prime_trail_speed = self.settings.get_hw_config_float_value("prime.trail.speed")
        yield gcode.gen_direction_move(self.slots[self.slot]['horizontal_dir'],
                                       self.width,
                                       prime_trail_speed,
                                       layer_h,
                                       extruder=extruder,
                                       e_length=prime_e_length), b" prime trail"

        self.slots[self.slot]['horizontal_dir'] = gcode.opposite_dir(self.slots[self.slot]['horizontal_dir'])

        # no need to show the warnings again
        self.warnings_shown = True

    def get_brim_lines(self, layer_h, extruder):
        """
        G-code lines for the brim
        :param first_layer: first layer
        :param extruder: first extruder object
        :return: list of cmd, comment tuples
        """
        yield None, b" TOWER BRIM START"

        self.raft_layer_height = layer_h
        feed_multi = self.settings.raft_multi/100

        if extruder.z_hop:
            z_hop = self.raft_layer_height + extruder.z_hop + self.settings.z_offset
            yield gcode.gen_z_move(z_hop, self.settings.travel_z_speed), b" z-hop"

        yield gcode.gen_head_move(self.raft_pos_x, self.raft_pos_y, self.settings.travel_xy_speed),\
              b" move to brim zone"
        yield gcode.gen_z_move(self.raft_layer_height + self.settings.z_offset, self.settings.travel_z_speed),\
              b" move z close"

        prime = self._get_prime(extruder)
        if prime:
            yield prime

        yield gcode.gen_relative_positioning(), b" relative positioning"

        height = self.raft_height
        width = self.raft_width
        speed = self.settings.first_layer_speed

        # first round
        yield gcode.gen_direction_move(self.E, width, speed, self.raft_layer_height, extruder=extruder,
                                       feed_multi=feed_multi), b" raft wall"
        yield gcode.gen_direction_move(self.N, height, speed, self.raft_layer_height, extruder=extruder,
                                       feed_multi=feed_multi), b" raft wall"
        yield gcode.gen_direction_move(self.W, width, speed, self.raft_layer_height, extruder=extruder,
                                       feed_multi=feed_multi), b" raft wall"
        height -= self.settings.extrusion_width
        yield gcode.gen_direction_move(self.S, height, speed, self.raft_layer_height, extruder=extruder,
                                       feed_multi=feed_multi), b" raft wall"
        width -= self.settings.extrusion_width

        for bl in range(self.settings.brim - 1):
            yield gcode.gen_direction_move(self.E, width, speed, self.raft_layer_height, extruder=extruder,
                                           feed_multi=feed_multi), b" raft wall"
            width -= self.settings.extrusion_width
            height -= self.settings.extrusion_width
            yield gcode.gen_direction_move(self.N, height, speed, self.raft_layer_height, extruder=extruder,
                                           feed_multi=feed_multi), b" raft wall"
            yield gcode.gen_direction_move(self.W, width, speed, self.raft_layer_height, extruder=extruder,
                                           feed_multi=feed_multi), b" raft wall"
            height -= self.settings.extrusion_width
            yield gcode.gen_direction_move(self.S, height, speed, self.raft_layer_height, extruder=extruder,
                                           feed_multi=feed_multi), b" raft wall"
            width -= self.settings.extrusion_width

        yield extruder.get_retract_gcode()
        self.e_pos = -extruder.retract

        yield gcode.gen_absolute_positioning(), b" absolute positioning"
        yield gcode.gen_relative_e(), b" relative E"
        yield gcode.gen_extruder_reset(), b" reset extruder position"
        yield None, b" TOWER BRIM END"

    def get_raft_lines(self, layer_h, extruder, slot_count):
        """
        G-code lines for the raft
        :param layer_h: layer_h
        :param extruder: first extruder object
        :param slot_count: slots needing raft
        :return: list of cmd, comment tuples
        """
        self.log.debug("Raft begin")
        if slot_count:
            height = self.wall_height * slot_count + 0.3
        else:
            return

        yield None, b" TOWER RAFT START"

        self.raft_layer_height = layer_h
        feed_multi = self.settings.raft_multi/100

        if extruder.z_hop:
            z_hop = self.raft_layer_height + extruder.z_hop + self.settings.z_offset
            yield gcode.gen_z_move(z_hop, self.settings.travel_z_speed), b" z-hop"

        raft_pos_y = self.raft_pos_y + self.wall_height * (self.max_slots - slot_count)
        yield gcode.gen_head_move(self.raft_pos_x + self.brim_width + 0.5, raft_pos_y + self.brim_width - 0.3,
                                  self.settings.travel_xy_speed), b" move to raft zone"
        yield gcode.gen_z_move(self.raft_layer_height + self.settings.z_offset,
                               self.settings.travel_z_speed), b" move z close"

        prime = self._get_prime(extruder)
        if prime:
            yield prime

        yield gcode.gen_relative_positioning(), b" relative positioning"

        feed_multi = 1.3 * feed_multi
        speed = self.settings.first_layer_speed

        raft_lines = int((self.raft_width - 2 * self.brim_width)/2)
        raft_line_gap = (self.raft_width - 2 * self.brim_width)/raft_lines/2

        for _ in range(raft_lines):
            yield gcode.gen_direction_move(self.N, height, speed, self.raft_layer_height, extruder=extruder,
                                           feed_multi=feed_multi), b" raft1"
            yield gcode.gen_direction_move(self.E, raft_line_gap, speed, self.raft_layer_height), b" raft2"
            yield gcode.gen_direction_move(self.S, height, speed, self.raft_layer_height, extruder=extruder,
                                           feed_multi=feed_multi), b" raft3"
            yield gcode.gen_direction_move(self.E, raft_line_gap, speed, self.raft_layer_height), b" raft4"

        yield extruder.get_retract_gcode()
        self.e_pos = -extruder.retract

        yield gcode.gen_absolute_positioning(), b" absolute positioning"
        yield gcode.gen_relative_e(), b" relative E"
        yield gcode.gen_extruder_reset(), b" reset extruder position"
        yield None, b" TOWER RAFT END"

        # update slot z values
        for i in range(slot_count):
            slot = i + (self.max_slots - slot_count)
            self.slots[slot]['last_z'] = self.slots[slot]['last_z'] + self.raft_layer_height

    def _get_z_hop(self, z_pos, extruder):
        """
        Get g-code for z-hop
        :param z_pos: current z position
        :param extruder: current extruder
        :return: G-code for z-hop or None
        """
        max_z = 0
        for s in self.slots:
            if s > self.slot:
                continue
            elif self.slots[s]['last_z'] > max_z:
                max_z = self.slots[s]['last_z']

        current_z = round(z_pos + self.settings.z_offset, 5)
        if current_z >= max_z:
            new_z_hop = current_z
        else:
            new_z_hop = max_z
        if extruder.z_hop:
            new_z_hop += extruder.z_hop
        if new_z_hop > current_z:
            #print(new_z_hop, current_z)
            return gcode.gen_z_move(new_z_hop, self.settings.travel_z_speed), b" z-hop"

    def _get_retraction(self, extruder):
        """
        Get g-code for retraction. Calculate needed retraction length from current e position
        :param extruder: extruder object
        :return: retraction g-code
        """
        if not extruder.retract:
            return

        retraction = extruder.get_retract_gcode(self.e_pos, comment=b" tower retract")
        if retraction:
            self.e_pos = -extruder.retract
            return retraction

    def _get_prime(self, extruder):
        """
        Get g-code for prime. Calculate needed prime length from current e position
        :param extruder: extruder object
        :return: prime g-code
        """
        if not extruder.retract:
            return

        if self.e_pos < 0 and not utils.is_float_zero(self.e_pos, 3):
            prime = extruder.retract + self.e_pos
            self.e_pos = 0
            return extruder.get_prime_gcode(change=prime, comment=b" tower prime")

    def _get_wall_position_gcode(self, x_direction, y_direction, infill=False):
        """
        Retun g-code line for positioning head for wall print
        :param x_direction: current x direction
        :param y_direction: current y direction
        :param infill: infill wall or not
        :return: g-code line
        """
        if infill:
            h = self.wall_height * self.infill_slots + (self.infill_slots - 1) * 0.4
        else:
            h = self.wall_height

        y_pos = (self.wall_height + 0.4) * self.slot

        if x_direction == self.E:
            x_offset = -1.7
        else:
            x_offset = self.wall_width - 1.7

        if y_direction == self.N:
            y_offset = h - 0.5 + y_pos
        else:
            y_offset = -0.5 + y_pos

        x, y = gcode.get_coordinates_by_offsets(self.E, self.start_pos_x, self.start_pos_y, x_offset, y_offset)
        #self.log.debug(self.start_pos_x, self.start_pos_y, x, y)
        return gcode.gen_head_move(x, y, self.settings.travel_xy_speed), b" move to purge zone"

    def _get_wall_gcode(self, extruder, layer_h, last_speed, x_direction, y_direction, infill=False):
        """
        Return g-code for printing the purge tower walls
        :param extruder: extruder object
<<<<<<< HEAD
        :param layer_h: layer height
=======
        :param layer_h: current layer height
>>>>>>> b2bbf59e
        :param last_speed: speed for the last line
        :param x_direction: current x direction
        :param y_direction: current y direction
        :return: list of g-code lines
        """
        wall_speed = self.settings.default_speed

        x_dir = x_direction
        y_dir = gcode.opposite_dir(y_direction)

        if infill:
            h = self.wall_height * self.infill_slots + (self.infill_slots - 1) * 0.4
        else:
            h = self.wall_height

        last_y = h - 0.3

        yield gcode.gen_direction_move(x_dir, self.wall_width, wall_speed, layer_h, extruder=extruder), b" wall"
        yield gcode.gen_direction_move(y_dir, h, wall_speed, layer_h, extruder=extruder), b" wall"

        x_dir = gcode.opposite_dir(x_dir)
        y_dir = gcode.opposite_dir(y_dir)

        yield gcode.gen_direction_move(x_dir, self.wall_width, last_speed, layer_h, extruder=extruder), b" wall"
        yield gcode.gen_direction_move(y_dir, last_y, last_speed, layer_h, extruder=extruder, last_line=True), b" wall"

    def get_slot(self, layer_z, tool, tool_change):
        """
        Get next viable slot, based on lowest z. Start from back
        :param layer_z: current layer z
        :return: none
        """
        if tool_change:
            self.slot = self.towers.get_tower_id_by_z_and_tool(layer_z, tool)
        else:
            # fill infill slots from the first available slot
            self.slot = self.towers.get_tower_count(layer_z) - self.infill_slots

    def _calculate_purge_values(self, layer_h, extruder):
        """
        Calculate purge line count, gap and purge feed multiplier for given layer.
        :param layer_h: layer height
        :param extruder: extruder object
        :return: gap, purge feed multi, purge lines
        """
        # calculate wall e length and subtract it from expected purge length
        wall_e_length = extruder.get_feed_length((self.wall_width + self.wall_height) * 2, layer_h)
        purge_e = self.purge_e_length - wall_e_length

        # calculate new line counts (fractional, whole) based on layer height feed rate
        lines = purge_e / (utils.extrusion_feed_rate(self.purge_line_width, layer_h, 1.75) * self.purge_length * 2)
<<<<<<< HEAD
        whole_lines = round(lines)
=======
        whole_lines = int(lines)
>>>>>>> b2bbf59e

        # calculate new purge line gap based on line count differences
        purge_gap = self.purge_line_width
        line_diff = self.purge_lines - whole_lines
        if line_diff:
            purge_gap += line_diff/(whole_lines - 1) * purge_gap

        # adjust purge feed multiplier
        purge_multi = self.settings.purge_multi/100 * lines / whole_lines

        return purge_gap, purge_multi, whole_lines

    def get_tower_lines(self, current_z, z_pos, e_pos, old_e, new_e):
        """
        G-code for switch tower
        :param current_z: current layer z
        :param z_pos: head z position
        :param e_pos: extruder position
        :param old_e: old extruder
        :param new_e: new extruder
        :return: list of cmd, comment tuples
        """

        # TODO: move this to global state
        self.e_pos = e_pos

        # add brim if not added
        if not self.brim_done:
            for line in self.get_brim_lines(current_z, old_e):
                yield line
            self.brim_done = True
            if self.settings.force_raft and not self.raft_done:
                for line in self.get_raft_lines(current_z, old_e, self.max_slots):
                    yield line
                self.raft_done = True

        self.log.debug("Adding purge tower")
        yield None, b" TOWER START"

        self.get_slot(current_z, new_e.tool, True)

        layer_h = round(current_z - self.slots[self.slot]['last_z'], 5)

        initial_horizontal_dir = self.slots[self.slot]['horizontal_dir']

        # handle retraction
        yield self._get_retraction(old_e)

        # handle z-hop
        z_hop = self._get_z_hop(z_pos, old_e)
        if z_hop:
            yield z_hop

        y_pos = (self.wall_height + 0.4) * self.slot
        if self.slots[self.slot]['horizontal_dir'] == self.E:
            x, y = gcode.get_coordinates_by_offsets(self.E, self.start_pos_x, self.start_pos_y, -0.5, 0.2 + y_pos)
        else:
            x, y = gcode.get_coordinates_by_offsets(self.E, self.start_pos_x,
                                                    self.start_pos_y, self.width-0.5, -0.2 + y_pos + self.height)
        yield gcode.gen_head_move(x, y, self.settings.travel_xy_speed), b" move to purge zone"

<<<<<<< HEAD
        self.slots[self.slot]['last_z'] = round(current_z, 5)
=======
        tower_z = layer.z
        layer_h = round(layer.z - self.slots[self.slot]['last_z'], 5)
        print("TOWER:", layer_h)

        self.slots[self.slot]['last_z'] = round(tower_z, 5)
>>>>>>> b2bbf59e
        if z_hop:
            yield gcode.gen_z_move(current_z, self.settings.travel_z_speed), b" move z close"

        yield gcode.gen_relative_positioning(), b" relative positioning"

        # turn linear advance off, if set
        if self.settings.linear_advance != 0:
            yield gcode.gen_lin_advance(0), b" turn off linear advance"

        # turn pressure advance off, if set
        if self.settings.pressure_advance:
            yield gcode.gen_pressure_advance(self.settings.pressure_advance[0], 0), b" turn off pressure advance"

        new_temp = None
        old_temp = 1
        # new_temp = new_e.get_temperature(0)
        # old_temp = self.temperatures.get(old_e.tool, old_e.get_temperature(0))
        # self.temperatures[new_e.tool] = new_temp
        # if new_temp == old_temp:
        #     new_temp = None

<<<<<<< HEAD
        # Pre-switch temp handling. Lower temp by 10 C before purge
        # temp_diff = self.settings.get_hw_config_float_value("prepurge.temperature.change")
        # pre_temp = old_e.get_temperature(1) + temp_diff
        # for line in self.get_temperature_gcode(pre_temp, old_e):
        #     yield line
=======
        # Pre-switch temp handling. Change temperature if defined in hwcfg
        temp_diff = self.settings.get_hw_config_float_value("prepurge.temperature.change")
        pre_temp = old_e.get_temperature(layer.num) + temp_diff
        for line in self.get_temperature_gcode(pre_temp, old_e):
            yield line
>>>>>>> b2bbf59e

        # if self.g10 or self.tool_use_id:
        #     # set also new e temp since it needs to stay the same after filament change
        #     for line in self.get_temperature_gcode(pre_temp, new_e, wait=not utils.is_float_zero(temp_diff, 2)):
        #         yield line

        yield self._get_prime(old_e)

        # pre-switch purge
        for line in self.get_pre_switch_gcode(old_e, new_e, layer_h):
            yield line
        
        if self.settings.get_hw_config_bool_value("tool.wait_on_change"):
            yield b"G4 S0", b" wait"

        yield gcode.gen_tool_change(new_e.tool), b" change tool"
        
        if self.settings.get_hw_config_bool_value("tool.reset_feed"):
            yield b"M220 S100", b" reset feedrate"

        if self.settings.get_hw_config_bool_value("tool.wait_on_change"):
            yield b"G4 S0", b" wait"

        # feed new filament
        for line in self.get_post_switch_gcode(new_e, layer_h):
            yield line

        # post-switch purge
        gap, purge_multiplier, lines = self._calculate_purge_values(layer_h, new_e)
        # switch direction depending of prepurge orientation
        gap_speed = self.settings.get_hw_config_float_value("prepurge.sweep.gap.speed")

        # e_len = 0
        speeds = self.generate_purge_speeds(self.settings.outer_perimeter_speed, lines)
        for i in range(len(speeds)):
            for _ in range(2):
                speed = speeds[i]
                if i == 0:
                    yield gcode.gen_direction_move(self.slots[self.slot]['horizontal_dir'], self.purge_line_width/2,
                                                   self.settings.travel_xy_speed, layer_h), b" shift"
                else:
                    yield gcode.gen_direction_move(self.slots[self.slot]['vertical_dir'],
                                                   gap, gap_speed, layer_h), b" Y shift"
                yield gcode.gen_direction_move(self.slots[self.slot]['horizontal_dir'],
                                               self.purge_length, speed, layer_h, extruder=new_e,
                                               feed_multi=purge_multiplier), b" purge trail"
                self.slots[self.slot]['horizontal_dir'] = gcode.opposite_dir(self.slots[self.slot]['horizontal_dir'])

<<<<<<< HEAD
            # if i == 1:
            #     if new_temp:
            #         target_temp = new_temp
            #     else:
            #         target_temp = old_temp
            #     # change nozzle temp after purging the old material.
            #     wait = abs(target_temp - old_temp) > 15
            #     if wait:
            #         yield new_e.get_retract_gcode()
            #     for line in self.get_temperature_gcode(target_temp, new_e, wait=wait):
            #         yield line
            #     if wait:
            #         yield new_e.get_prime_gcode()
=======
            if i == 1:
                if new_temp:
                    target_temp = new_temp
                else:
                    target_temp = old_temp
                # change nozzle temp after purging the old material.
                temp_change = abs(target_temp - old_temp)
                wait = temp_change > 15
                if wait:
                    # retract to minimize ooze during wait
                    yield new_e.get_retract_gcode()
                # change temp without wait
                for line in self.get_temperature_gcode(target_temp, new_e, wait=False):
                    yield line
                if wait:
                    # assume temp change of 1C per second and do some wipe movements during temp change
                    wipe_speed = self.purge_length*2/temp_change * 60
                    yield gcode.gen_direction_move(self.slots[self.slot]['horizontal_dir'], self.purge_length,
                                                   wipe_speed, layer_h), b" ooze wipe"
                    yield gcode.gen_direction_move(gcode.opposite_dir(self.slots[self.slot]['horizontal_dir']),
                                                   self.purge_length, wipe_speed, layer_h), b" ooze wipe"
                    yield new_e.get_prime_gcode()
>>>>>>> b2bbf59e

                # e_len += new_e.get_feed_length(self.purge_length, layer.height, feed_multi=purge_multiplier)

        # DEBUG
        # wall_e = new_e.get_feed_length((self.wall_width + self.wall_height) * 2, layer.height)
        # print("Purge E: {}".format(e_len + wall_e))

        # move to purge zone wall start position
        yield gcode.gen_absolute_positioning(), b" absolute positioning"
        yield self._get_wall_position_gcode(self.slots[self.slot]['horizontal_dir'],
                                            self.slots[self.slot]['vertical_dir'])
        yield gcode.gen_relative_positioning(), b" relative positioning"

        # turn linear advance back on, if set
        if self.settings.linear_advance != 0:
            yield gcode.gen_lin_advance(self.settings.linear_advance), b" turn on linear advance"

        # turn pressure advance back on, if set
        if self.settings.pressure_advance:
            yield gcode.gen_pressure_advance(*self.settings.pressure_advance), b" turn on pressure advance"

        # wall gcode
<<<<<<< HEAD
        for line in self._get_wall_gcode(new_e, layer_h, self.settings.outer_perimeter_speed,
=======
        for line in self._get_wall_gcode(new_e, layer_h, self.settings.default_speed,
>>>>>>> b2bbf59e
                                         self.slots[self.slot]['horizontal_dir'],
                                         self.slots[self.slot]['vertical_dir']):
            yield line

        yield new_e.get_retract_gcode()
        self.e_pos = -new_e.retract
        if new_e.wipe:
            wipe_dir = gcode.opposite_dir(self.slots[self.slot]['vertical_dir'])
            yield gcode.gen_direction_move(wipe_dir, new_e.wipe, gap_speed, layer_h), b" wipe"

        yield gcode.gen_absolute_positioning(), b" absolute positioning"
        yield gcode.gen_relative_e(), b" relative E"
        yield gcode.gen_extruder_reset(), b" reset extruder position"
        yield self._get_z_hop(current_z, old_e)
        yield None, b" TOWER END"
        
        #readjust motor current
        motor_current = self.settings.get_hw_config_int_value("motor.current.run")
        if motor_current:
            yield gcode.gen_motor_current('E',motor_current), b" adjust current"
            
        # flip the directions
        self.slots[self.slot]['horizontal_dir'] = gcode.opposite_dir(initial_horizontal_dir)
        self.slots[self.slot]['vertical_dir'] = gcode.opposite_dir(self.slots[self.slot]['vertical_dir'])

    def get_infill_lines(self, current_z, z_pos, e_pos, extruder):
        """
        G-code for switch tower infill
        :param current_z: current layer z
        :param z_pos: head z position
        :param e_pos: extruder position
        :param extruder: active extruder
        :return: list of cmd, comment tuples
        """

        # TODO: move this to global state
        self.e_pos = e_pos

        self.get_slot(current_z, extruder.tool, False)

        layer_h = current_z - self.slots[self.slot]['last_z']

        self.log.debug("Adding purge tower infill")
        yield None, b" TOWER INFILL START"

        # handle retraction
        yield self._get_retraction(extruder)

        # handle z-hop
        z_hop = self._get_z_hop(z_pos, extruder)
        if z_hop:
            yield z_hop

<<<<<<< HEAD
        tower_z = layer_h + self.slots[self.slot]['last_z']
=======
        tower_z = layer.z
        layer_h = round(layer.z - self.slots[self.slot]['last_z'], 5)
        print("INFILL:", layer_h)
>>>>>>> b2bbf59e
        for s in range(self.infill_slots):
            self.slots[self.slot + s]['last_z'] = round(tower_z, 5)

        # infill settings
        infill_x = (self.wall_width-2)/len(self.infill_speeds)
        infill_y = self.wall_height * self.infill_slots + (self.infill_slots - 1) * 0.4 - 0.3
        infill_angle = math.degrees(math.atan(infill_y/infill_x))
        infill_path_length = gcode.calculate_path_length((0,0), (infill_x, infill_y))

        flip = self.slots[self.slot]['flipflop_infill']
        if flip:
            horizontal_dir = self.E
            vertical_dir = self.S

        else:
            horizontal_dir = self.W
            vertical_dir = self.N
            infill_angle = -infill_angle

        yield self._get_wall_position_gcode(horizontal_dir, vertical_dir, infill=True)
        if z_hop:
            yield gcode.gen_z_move(tower_z, self.settings.travel_z_speed), b" move z close"
        yield gcode.gen_relative_positioning(), b" relative positioning"

        yield self._get_prime(extruder)

        # wall gcode
        for line in self._get_wall_gcode(extruder, layer_h, self.settings.default_speed,
                                         horizontal_dir, vertical_dir, infill=True):
            yield line

        # infill 'lip' for better purge base
        yield gcode.gen_direction_move(horizontal_dir, 1, self.settings.travel_xy_speed, layer_h), b" infill position"
        yield gcode.gen_direction_move(gcode.opposite_dir(vertical_dir), infill_y, self.settings.default_speed, layer_h, extruder=extruder), b" infill lip"

        for speed in self.infill_speeds:
            if flip:
                direction = horizontal_dir - infill_angle
            else:
<<<<<<< HEAD
                direction = horizontal_dir + 360-infill_angle
            yield gcode.gen_direction_move(direction, infill_path_length, speed, layer_h,
                                           extruder=extruder, last_line=rounds == 0), b" infill"
=======
                direction = horizontal_dir + 360 + infill_angle
            yield gcode.gen_direction_move(direction, infill_path_length, speed, layer_h,
                                           extruder=extruder), b" infill"
>>>>>>> b2bbf59e

            flip = not flip

        if len(self.infill_speeds) % 2:
            vertical_dir = gcode.opposite_dir(vertical_dir)

        yield gcode.gen_direction_move(vertical_dir, infill_y, self.infill_speeds[-1], layer_h,
                                       extruder=extruder, last_line=True), b" infill lip"

        yield extruder.get_retract_gcode()
        self.e_pos = -extruder.retract
        if extruder.wipe:
<<<<<<< HEAD
            yield gcode.gen_direction_move(direction + 180, extruder.wipe, 2000, layer_h), b" wipe"
=======
            yield gcode.gen_direction_move(gcode.opposite_dir(vertical_dir), extruder.wipe, 2000, layer_h), b" wipe"
>>>>>>> b2bbf59e

        yield gcode.gen_absolute_positioning(), b" absolute positioning"
        yield gcode.gen_relative_e(), b" relative E"
        yield self._get_z_hop(current_z, extruder)
        yield gcode.gen_extruder_reset(), b" reset extruder position"
        yield None, b" TOWER INFILL END"

        # flip the flop
        self.slots[self.slot]['flipflop_infill'] = not self.slots[self.slot]['flipflop_infill']

    def check_infill(self, current_z, z_pos, e_pos, extruder):
        """
        Checks if tower z is too low versus layer and adds infill if needed
        :param current_z: current layer z
        :param z_pos: head z position
        :param e_pos: extruder position
        :param extruder: active extruder
        :return: list of cmd, comment tuples
        """
        # TODO: rethink whole line thing. Maybe Writer object?

        self.e_pos = e_pos

        if not self.brim_done:
            for line in self.get_brim_lines(current_z, extruder):
                yield line
            self.brim_done = True

        # find slots that need work
        count = 0
        zero_count = 0
<<<<<<< HEAD
        for s in range(self.towers.get_tower_count(current_z)):
            z = round(current_z + self.settings.z_offset, 5)
            if self.slots[s]['last_z'] < z:
=======
        for s in range(layer.slots):
            z = round(layer.z + self.settings.z_offset, 5)
            z_diff = z - self.slots[s]['last_z']
            if z_diff >= self.min_layer_h - 0.05:
>>>>>>> b2bbf59e
                if self.slots[s]['last_z'] == 0:
                    zero_count += 1
                else:
                    count += 1
        if zero_count:
            if not self.raft_done:
                for line in self.get_raft_lines(current_z, extruder, zero_count):
                    yield line
                self.raft_done = True
        if count:
            self.infill_slots = count
            for l in self.get_infill_lines(current_z, z_pos, e_pos, extruder):
                yield l


if __name__ == "__main__":
    from logger import Logger
    log = Logger(".")
    settings = Settings()
    print(settings.get_hw_config_names())
    settings.hw_config = 'PTFE-PRO-12'
    st = SwitchTower(log, settings, 3)
    print(st.generate_purge_speeds(600))<|MERGE_RESOLUTION|>--- conflicted
+++ resolved
@@ -32,14 +32,9 @@
 
         self.settings = settings
         self.log = logger
-<<<<<<< HEAD
         self.towers = towers
 
         min_layer_h = self.towers.get_min_layer_h()
-=======
-        self.max_slots = max_slots
-        self.min_layer_h = min_layer_h
->>>>>>> b2bbf59e
 
         self.slot = 0
         self.slots = {}
@@ -436,11 +431,7 @@
         Generates pre tool switch g-code
         :param old_e: active extruder
         :param new_e: new extruder
-<<<<<<< HEAD
-        :param layer_h: layer_h
-=======
         :param layer_h: current layer height
->>>>>>> b2bbf59e
         :return:
         """
 
@@ -469,13 +460,10 @@
         if self.pre_purge_jitter and self.slots[self.slot]['jitter'][vertical_dir]:
             yield gcode.gen_direction_move(vertical_dir, self.pre_purge_jitter, sweep_gap_speed,
                                            layer_h), b" pre-purge jitter"
-<<<<<<< HEAD
-=======
 
         # pre-purge section
         rr_wipe = self.settings.get_hw_config_bool_value("rapid.retract.wipe")
         pre_retract_wipe_length = 10
->>>>>>> b2bbf59e
 
         if pre_retract:
             if rr_wipe:
@@ -533,13 +521,10 @@
             else:
                 yield gcode.gen_extruder_move(-length, speed), b" rapid retract"
 
-<<<<<<< HEAD
-=======
         if rr_wipe:
             length = self.width - rr_total_wipe
             yield gcode.gen_direction_move(horizontal_dir, length, self.settings.travel_xy_speed, layer_h), b" wipe"
 
->>>>>>> b2bbf59e
         # jitter
         if self.pre_purge_jitter and not self.slots[self.slot]['jitter'][vertical_dir]:
             yield gcode.gen_direction_move(vertical_dir, self.pre_purge_jitter, sweep_gap_speed,
@@ -551,14 +536,8 @@
 
         # check purge len diff
         if self.purge_length_diff:
-<<<<<<< HEAD
-            yield gcode.gen_direction_move(gcode.opposite_dir(horizontal_dir), self.purge_length_diff/2,
-                                           self.settings.travel_xy_speed, layer_h), b" pre-purge x adjust"
-
-=======
             yield gcode.gen_direction_move(gcode.opposite_dir(horizontal_dir), self.purge_length_diff / 2,
                                            self.settings.travel_xy_speed, layer_h), b" pre-purge x adjust"
->>>>>>> b2bbf59e
 
         pause = self.settings.get_hw_config_float_value("rapid.retract.pause")
         if pause:
@@ -589,23 +568,6 @@
                 yield gcode.gen_extruder_move(-length, speed), b" long retract"
                 
         # Cooling movements, as seen in Slic3r gcode, need to override length values from extruder, modified in gcode.py
-<<<<<<< HEAD
-        i = 0
-        while True:
-            try:
-                rr_cool_len = self.settings.get_hw_config_float_value("rapid.retract.cool[{}].length".format(i))
-                rr_cool_speed = self.settings.get_hw_config_float_value("rapid.retract.cool[{}].speed".format(i))
-                yield gcode.gen_direction_move(horizontal_dir, self.width, rr_cool_speed, layer_h,
-                                               extruder=old_e, e_length=rr_cool_len), b" cooling"
-                horizontal_dir = gcode.opposite_dir(horizontal_dir)
-                i += 1
-            except TypeError:
-                if i == 0 and not self.warnings_shown:
-                    self.log.warning("No cooling steps. That's OK.")
-                else:
-                    self.log.debug("Cooling movements enabled")
-                break
-=======
         rr_cool_lengths = self.settings.get_hw_config_array("rapid.retract.cool[].length", float)
         rr_cool_speeds = self.settings.get_hw_config_array("rapid.retract.cool[].speed", float)
 
@@ -621,7 +583,6 @@
             yield gcode.gen_direction_move(horizontal_dir, self.width, speed, layer_h,
                                            extruder=old_e, e_length=length), b" cooling"
             horizontal_dir = gcode.opposite_dir(horizontal_dir)
->>>>>>> b2bbf59e
 
         # update slot horizontal dir
         self.slots[self.slot]['horizontal_dir'] = horizontal_dir
@@ -630,11 +591,7 @@
         """
         Generate gcode for actions after tool change
         :param extruder: extruder
-<<<<<<< HEAD
-        :param layer_h: layer height
-=======
         :param layer_h: current layer height
->>>>>>> b2bbf59e
         :return:
         """
         # should we move head while feeding?
@@ -903,11 +860,7 @@
         """
         Return g-code for printing the purge tower walls
         :param extruder: extruder object
-<<<<<<< HEAD
-        :param layer_h: layer height
-=======
         :param layer_h: current layer height
->>>>>>> b2bbf59e
         :param last_speed: speed for the last line
         :param x_direction: current x direction
         :param y_direction: current y direction
@@ -959,11 +912,7 @@
 
         # calculate new line counts (fractional, whole) based on layer height feed rate
         lines = purge_e / (utils.extrusion_feed_rate(self.purge_line_width, layer_h, 1.75) * self.purge_length * 2)
-<<<<<<< HEAD
-        whole_lines = round(lines)
-=======
         whole_lines = int(lines)
->>>>>>> b2bbf59e
 
         # calculate new purge line gap based on line count differences
         purge_gap = self.purge_line_width
@@ -1025,15 +974,7 @@
                                                     self.start_pos_y, self.width-0.5, -0.2 + y_pos + self.height)
         yield gcode.gen_head_move(x, y, self.settings.travel_xy_speed), b" move to purge zone"
 
-<<<<<<< HEAD
         self.slots[self.slot]['last_z'] = round(current_z, 5)
-=======
-        tower_z = layer.z
-        layer_h = round(layer.z - self.slots[self.slot]['last_z'], 5)
-        print("TOWER:", layer_h)
-
-        self.slots[self.slot]['last_z'] = round(tower_z, 5)
->>>>>>> b2bbf59e
         if z_hop:
             yield gcode.gen_z_move(current_z, self.settings.travel_z_speed), b" move z close"
 
@@ -1055,19 +996,11 @@
         # if new_temp == old_temp:
         #     new_temp = None
 
-<<<<<<< HEAD
         # Pre-switch temp handling. Lower temp by 10 C before purge
         # temp_diff = self.settings.get_hw_config_float_value("prepurge.temperature.change")
         # pre_temp = old_e.get_temperature(1) + temp_diff
         # for line in self.get_temperature_gcode(pre_temp, old_e):
         #     yield line
-=======
-        # Pre-switch temp handling. Change temperature if defined in hwcfg
-        temp_diff = self.settings.get_hw_config_float_value("prepurge.temperature.change")
-        pre_temp = old_e.get_temperature(layer.num) + temp_diff
-        for line in self.get_temperature_gcode(pre_temp, old_e):
-            yield line
->>>>>>> b2bbf59e
 
         # if self.g10 or self.tool_use_id:
         #     # set also new e temp since it needs to stay the same after filament change
@@ -1116,44 +1049,28 @@
                                                feed_multi=purge_multiplier), b" purge trail"
                 self.slots[self.slot]['horizontal_dir'] = gcode.opposite_dir(self.slots[self.slot]['horizontal_dir'])
 
-<<<<<<< HEAD
             # if i == 1:
             #     if new_temp:
             #         target_temp = new_temp
             #     else:
             #         target_temp = old_temp
             #     # change nozzle temp after purging the old material.
-            #     wait = abs(target_temp - old_temp) > 15
+            #     temp_change = abs(target_temp - old_temp)
+            #     wait = temp_change > 15
             #     if wait:
+            #         # retract to minimize ooze during wait
             #         yield new_e.get_retract_gcode()
-            #     for line in self.get_temperature_gcode(target_temp, new_e, wait=wait):
+            #     # change temp without wait
+            #     for line in self.get_temperature_gcode(target_temp, new_e, wait=False):
             #         yield line
             #     if wait:
+            #         # assume temp change of 1C per second and do some wipe movements during temp change
+            #         wipe_speed = self.purge_length*2/temp_change * 60
+            #         yield gcode.gen_direction_move(self.slots[self.slot]['horizontal_dir'], self.purge_length,
+            #                                        wipe_speed, layer_h), b" ooze wipe"
+            #         yield gcode.gen_direction_move(gcode.opposite_dir(self.slots[self.slot]['horizontal_dir']),
+            #                                        self.purge_length, wipe_speed, layer_h), b" ooze wipe"
             #         yield new_e.get_prime_gcode()
-=======
-            if i == 1:
-                if new_temp:
-                    target_temp = new_temp
-                else:
-                    target_temp = old_temp
-                # change nozzle temp after purging the old material.
-                temp_change = abs(target_temp - old_temp)
-                wait = temp_change > 15
-                if wait:
-                    # retract to minimize ooze during wait
-                    yield new_e.get_retract_gcode()
-                # change temp without wait
-                for line in self.get_temperature_gcode(target_temp, new_e, wait=False):
-                    yield line
-                if wait:
-                    # assume temp change of 1C per second and do some wipe movements during temp change
-                    wipe_speed = self.purge_length*2/temp_change * 60
-                    yield gcode.gen_direction_move(self.slots[self.slot]['horizontal_dir'], self.purge_length,
-                                                   wipe_speed, layer_h), b" ooze wipe"
-                    yield gcode.gen_direction_move(gcode.opposite_dir(self.slots[self.slot]['horizontal_dir']),
-                                                   self.purge_length, wipe_speed, layer_h), b" ooze wipe"
-                    yield new_e.get_prime_gcode()
->>>>>>> b2bbf59e
 
                 # e_len += new_e.get_feed_length(self.purge_length, layer.height, feed_multi=purge_multiplier)
 
@@ -1176,11 +1093,8 @@
             yield gcode.gen_pressure_advance(*self.settings.pressure_advance), b" turn on pressure advance"
 
         # wall gcode
-<<<<<<< HEAD
-        for line in self._get_wall_gcode(new_e, layer_h, self.settings.outer_perimeter_speed,
-=======
+
         for line in self._get_wall_gcode(new_e, layer_h, self.settings.default_speed,
->>>>>>> b2bbf59e
                                          self.slots[self.slot]['horizontal_dir'],
                                          self.slots[self.slot]['vertical_dir']):
             yield line
@@ -1234,13 +1148,7 @@
         if z_hop:
             yield z_hop
 
-<<<<<<< HEAD
         tower_z = layer_h + self.slots[self.slot]['last_z']
-=======
-        tower_z = layer.z
-        layer_h = round(layer.z - self.slots[self.slot]['last_z'], 5)
-        print("INFILL:", layer_h)
->>>>>>> b2bbf59e
         for s in range(self.infill_slots):
             self.slots[self.slot + s]['last_z'] = round(tower_z, 5)
 
@@ -1280,16 +1188,9 @@
             if flip:
                 direction = horizontal_dir - infill_angle
             else:
-<<<<<<< HEAD
-                direction = horizontal_dir + 360-infill_angle
-            yield gcode.gen_direction_move(direction, infill_path_length, speed, layer_h,
-                                           extruder=extruder, last_line=rounds == 0), b" infill"
-=======
                 direction = horizontal_dir + 360 + infill_angle
             yield gcode.gen_direction_move(direction, infill_path_length, speed, layer_h,
                                            extruder=extruder), b" infill"
->>>>>>> b2bbf59e
-
             flip = not flip
 
         if len(self.infill_speeds) % 2:
@@ -1301,11 +1202,7 @@
         yield extruder.get_retract_gcode()
         self.e_pos = -extruder.retract
         if extruder.wipe:
-<<<<<<< HEAD
-            yield gcode.gen_direction_move(direction + 180, extruder.wipe, 2000, layer_h), b" wipe"
-=======
             yield gcode.gen_direction_move(gcode.opposite_dir(vertical_dir), extruder.wipe, 2000, layer_h), b" wipe"
->>>>>>> b2bbf59e
 
         yield gcode.gen_absolute_positioning(), b" absolute positioning"
         yield gcode.gen_relative_e(), b" relative E"
@@ -1337,16 +1234,11 @@
         # find slots that need work
         count = 0
         zero_count = 0
-<<<<<<< HEAD
+
         for s in range(self.towers.get_tower_count(current_z)):
             z = round(current_z + self.settings.z_offset, 5)
-            if self.slots[s]['last_z'] < z:
-=======
-        for s in range(layer.slots):
-            z = round(layer.z + self.settings.z_offset, 5)
             z_diff = z - self.slots[s]['last_z']
-            if z_diff >= self.min_layer_h - 0.05:
->>>>>>> b2bbf59e
+            if z_diff >= self.towers.get_min_layer_h() - 0.05:
                 if self.slots[s]['last_z'] == 0:
                     zero_count += 1
                 else:
