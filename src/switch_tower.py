--- conflicted
+++ resolved
@@ -563,12 +563,8 @@
         for length, speed in zip(rr_long_lengths, rr_long_speeds):
             if rr_wipe:
                 yield gcode.gen_direction_move(gcode.opposite_dir(horizontal_dir), rr_wipe_length, speed,
-<<<<<<< HEAD
                                                layer_h, extruder=old_e, e_length=-length,
                                                e_speed=True), b" long retract with wipe"
-=======
-                                               layer_h, extruder=old_e, e_length=-length, e_speed=True), b" long retract with wipe"
->>>>>>> 40c413e0
             else:
                 yield gcode.gen_extruder_move(-length, speed), b" long retract"
                 
@@ -920,16 +916,9 @@
 
         # calculate new purge line gap based on line count differences
         purge_gap = self.purge_line_width
-<<<<<<< HEAD
-        line_diff = self.purge_lines - whole_lines
-        if line_diff:
-            if whole_lines > 1:
-                purge_gap += line_diff/(whole_lines - 1) * purge_gap
-=======
         line_diff = lines - whole_lines
         if line_diff and whole_lines > 1:
             purge_gap += line_diff/(whole_lines - 1) * purge_gap
->>>>>>> 40c413e0
 
         # adjust purge feed multiplier
         purge_multi = self.settings.purge_multi/100 * lines / whole_lines
@@ -1166,12 +1155,7 @@
         if z_hop:
             yield z_hop
 
-<<<<<<< HEAD
         tower_z = layer_h + self.slots[self.slot]['last_z']
-=======
-        tower_z = layer.z
-        layer_h = round(layer.z - self.slots[self.slot]['last_z'], 5)
->>>>>>> 40c413e0
         for s in range(self.infill_slots):
             self.slots[self.slot + s]['last_z'] = round(tower_z, 5)
 
