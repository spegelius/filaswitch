--- conflicted
+++ resolved
@@ -5,7 +5,6 @@
 
 import extruder
 from gcode import GCode, E, W, S, N, NE, SE, NW, SW
-<<<<<<< HEAD
 from gcode_file import GCodeFile, Towers, Tower
 from settings import Settings
 from slicer_cura import CuraGCodeFile
@@ -14,9 +13,6 @@
 from unittest_data_Cura import pass1_testmodel1_Cura, pass1_testmodel1_retracts_Cura, pass2_testmodel1_towers_Cura, pass3_testmodel1_towers_Cura
 
 prog_dir = os.path.dirname(os.path.realpath(__file__))
-=======
-import settings
->>>>>>> b2bbf59e
 
 
 class TestGcode(unittest.TestCase):
@@ -164,7 +160,6 @@
         self.assertEqual(90, self.test_object.rotate(W, 270))
 
 
-<<<<<<< HEAD
 class TestGcodeFile(unittest.TestCase):
 
     def setUp(self):
@@ -396,14 +391,11 @@
         self.assertEqual(2, self.towers.get_tower_id_by_z_and_tool(2.3, 3))
 
 
-if __name__ == "__main__":
-    unittest.main()
-=======
 class TestSettings(unittest.TestCase):
 
     def setUp(self):
-        settings.Settings.HW_CFG_DIR = "src/test_data/hwcfg"
-        self.settings = settings.Settings()
+        Settings.HW_CFG_DIR = "src/test_data/hwcfg"
+        self.settings = Settings()
         self.settings.hw_config = "testcfg"
 
     def test_get_hw_config_array(self):
@@ -419,4 +411,7 @@
         # TODO: should this raise exception?
         result = self.settings.get_hw_config_bool_value("does.not.exist")
         self.assertFalse(result)
->>>>>>> b2bbf59e
+
+
+if __name__ == "__main__":
+    unittest.main()