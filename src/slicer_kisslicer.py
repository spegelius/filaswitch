--- conflicted
+++ resolved
@@ -78,7 +78,6 @@
 
         ext_re = re.compile(b".*Material Settings for Extruder (\d+)")
 
-<<<<<<< HEAD
         for cmd, comment in self.lines:
             if cmd:
                 continue
@@ -114,7 +113,7 @@
                         self.extruders[t] = Extruder(t)
                         self.extruders[t].temperature_nr = t
 
-            elif b"; nozzle_dia" in comment:
+            elif b" nozzle_dia" in comment:
                 # ; nozzle_dia_1 = 0.4
                 parts = comment.split(b" = ")
                 dia = float(parts[1])
@@ -185,115 +184,6 @@
                 # ; force_joint_layers = 0
                 if comment.split(b' = ')[1] != b"1":
                     self.log.warning("KISS joint layer division is not enabled. This might cause unexpected behaviour with tower size")
-=======
-        for layer in self.layers:
-            for cmd, comment in layer.lines:
-                if cmd:
-                    continue
-
-                elif b" bed_size_x_mm =" in comment:
-                    #; bed_size_x_mm = 145
-                    self.settings.stroke_x = float(comment.split(b' = ')[1])
-                elif b" bed_size_y_mm =" in comment:
-                    #; bed_size_y_mm = 145
-                    self.settings.stroke_y = float(comment.split(b' = ')[1])
-                elif b" bed_offset_x_mm =" in comment:
-                    #; bed_offset_x_mm = 72.5
-                    self.settings.origin_offset_x = float(comment.split(b' = ')[1])
-                elif b" bed_offset_y_mm =" in comment:
-                    #; bed_offset_y_mm = 72.5
-                    self.settings.origin_offset_y = float(comment.split(b' = ')[1])
-                elif b" bed_offset_z_mm =" in comment:
-                    #; bed_offset_z_mm = 0
-                    self.settings.z_offset = float(comment.split(b' = ')[1])
-                elif b" round_bed =" in comment:
-                    # ; round_bed = 0
-                    self.settings.machine_type = int(comment.split(b' = ')[1])
-                elif b" travel_speed_mm_per_s =" in comment:
-                    # ; travel_speed_mm_per_s = 100
-                    speed = float(comment.split(b' = ')[1]) * 60
-                    self.settings.travel_xy_speed = speed
-                    self.settings.travel_z_speed = speed
-
-                elif b" num_extruders = " in comment:
-                    # ; num_extruders = 4
-                    for t in range(int(comment.split(b' = ')[1])):
-                        if t not in self.extruders:
-                            self.extruders[t] = Extruder(t)
-                            self.extruders[t].temperature_nr = t
-
-                elif b" nozzle_dia" in comment:
-                    # ; nozzle_dia_1 = 0.4
-                    parts = comment.split(b" = ")
-                    dia = float(parts[1])
-                    t_num = int(parts[0].split(b"_")[2]) - 1
-                    if t_num not in self.extruders:
-                        self.extruders[t_num] = Extruder(t_num)
-                    self.extruders[t_num].nozzle = dia
-
-                elif b" first_layer_speed_mm_per_s =" in comment:
-                    # ; first_layer_speed_mm_per_s = 25
-                    self.settings.first_layer_speed = float(comment.split(b' = ')[1]) * 60
-
-                elif b" Perimeter Speed =" in comment:
-                    # ; Perimeter Speed = 32.50
-                    self.settings.outer_perimeter_speed = float(comment.split(b' = ')[1]) * 60
-
-                elif b" Loops Speed =" in comment:
-                    # ; Loops Speed = 45.50
-                    self.settings.default_speed = float(comment.split(b' = ')[1]) * 60
-
-                elif b" extrusion_width =" in comment:
-                    # ; extrusion_width = 0.45
-                    self.settings.extrusion_width = float(comment.split(b' = ')[1])
-
-                elif b" *** Material Settings for Extruder" in comment:
-                    # ; *** Material Settings for Extruder 2 ***
-                    m = ext_re.match(comment)
-                    current_tool = int(m.groups()[0]) - 1
-
-                elif current_tool is not None and b" destring_length =" in comment:
-                    # ; destring_length = 3
-                    self.extruders[current_tool].retract = float(comment.split(b' = ')[1])
-
-                elif current_tool is not None and b" destring_speed_mm_per_s =" in comment:
-                    # ; destring_speed_mm_per_s = 80
-                    self.extruders[current_tool].retract_speed = float(comment.split(b' = ')[1]) * 60
-
-                elif current_tool is not None and b" Z_lift_mm =" in comment:
-                    # ; Z_lift_mm = 0
-                    self.extruders[current_tool].z_hop = float(comment.split(b' = ')[1])
-
-                elif current_tool is not None and b" wipe_mm =" in comment:
-                    # ; wipe_mm = 5
-                    self.extruders[current_tool].wipe = float(comment.split(b' = ')[1])
-
-                elif current_tool is not None and b" flowrate_tweak =" in comment:
-                    # ; flowrate_tweak = 1
-                    self.extruders[current_tool].feed_rate_multiplier = float(comment.split(b' = ')[1])
-
-                elif current_tool is not None and b" g_code_matl =" in comment:
-                    # ; g_code_matl = NULL
-                    self.extruders[current_tool].filament_type = comment.split(b' = ')[1]
-
-                elif current_tool is not None and b" first_layer_C =" in comment:
-                    # ; first_layer_C = 235
-                    self.extruders[current_tool].temperature_setpoints[1] = int(comment.split(b' = ')[1])
-
-                elif current_tool is not None and b" temperature_C =" in comment:
-                    # ; temperature_C = 242
-                    self.extruders[current_tool].temperature_setpoints[2] = int(comment.split(b' = ')[1])
-
-                elif b" firmware_type =" in comment:
-                    # ; firmware_type = 1
-                    if comment.split(b' = ')[1] != b"1":
-                        raise ValueError("Relative E distances not enabled! Filaswitch won't work without relative E distances")
-
-                elif b"; force_joint_layers =" in comment:
-                    # ; force_joint_layers = 0
-                    if comment.split(b' = ')[1] != b"1":
-                        self.log.warning("KISS joint layer division is not enabled. This might cause unexpected behaviour with tower size")
->>>>>>> 40c413e0
 
         if not self.version:
             self.log.warning("Could not detect KISSlicer version. Use at your own risk!")
